// Disable debug logging in production to avoid missing common.js error
process.env.DEBUG = '';

require('dotenv').config(); // Load environment variables
const express = require("express");
const cors = require("cors"); 
const bodyParser = require('body-parser');
const { Resend } = require('resend');
const resend = new Resend(process.env.RESEND_API_KEY);
const supabase = require('./supabaseClient');
const { generateAutoBidForBusiness } = require('./Autobid');
const googleCalendarRoutes = require('./google-calendar/routes');
const googlePlacesRoutes = require('./google-places/routes');
const authRoutes = require('./auth/routes');
const http = require("http");
const { Server } = require("socket.io");
// Validate Stripe configuration
if (!process.env.STRIPE_SECRET_KEY) {
  console.error('❌ STRIPE_SECRET_KEY environment variable is not set');
  process.exit(1);
}

const stripe = require("stripe")(process.env.STRIPE_SECRET_KEY,
  {
    apiVersion: "2024-12-18.acacia",
  }
);

// Test Stripe connection
stripe.accounts.list({ limit: 1 }).then(() => {
  console.log('✅ Stripe connection successful');
}).catch((error) => {
  console.error('❌ Stripe connection failed:', error.message);
});
const crypto = require('crypto');

// Initialize OpenAI for training functions
const OpenAI = require("openai");
const openai = new OpenAI({ apiKey: process.env.OPENAI_API_KEY });

const app = express();

// Trust proxy - needed for proper rate limiting behind Vercel
app.set('trust proxy', 1);

// Debug environment
console.log('NODE_ENV:', process.env.NODE_ENV);
console.log('VERCEL_ENV:', process.env.VERCEL_ENV);

// CORS configuration
const corsOptions = {
  origin: function (origin, callback) {
    // Allow requests with no origin (like mobile apps or curl requests)
    if (!origin) return callback(null, true);
    
    const allowedOrigins = [
      'https://www.savewithbidi.com',
      'https://savewithbidi.com',
<<<<<<< HEAD
      'https://www.bidievents.com',
      'https://bidievents.com',
      'http://localhost:3000'
=======
      'http://localhost:3000',
      'https://bidi-express.vercel.app' // Add the Vercel domain
>>>>>>> 3ea59584
    ];
    
    if (allowedOrigins.indexOf(origin) !== -1) {
      callback(null, true);
    } else {
      console.log('CORS blocked origin:', origin);
      // For debugging, allow all origins temporarily
      callback(null, true);
    }
  },
  methods: ['GET', 'POST', 'PUT', 'DELETE', 'OPTIONS'],
  allowedHeaders: ['Content-Type', 'Authorization', 'X-Requested-With'],
  credentials: true,
  maxAge: 86400 // 24 hours
};

app.use(cors(corsOptions));

// Handle preflight requests
app.options('*', cors(corsOptions));

// Security middleware
app.use((req, res, next) => {
  // Set security headers
  res.setHeader('X-Content-Type-Options', 'nosniff');
  res.setHeader('X-Frame-Options', 'DENY');
  res.setHeader('X-XSS-Protection', '1; mode=block');
  res.setHeader('Strict-Transport-Security', 'max-age=31536000; includeSubDomains');
  res.setHeader('Content-Security-Policy', "default-src 'self'; script-src 'self' 'unsafe-inline' 'unsafe-eval'; style-src 'self' 'unsafe-inline';");
  next();
});

app.use(express.json({ limit: '10mb' }));
app.use(express.urlencoded({ extended: true, limit: '10mb' }));

// Debug middleware for payment endpoints
app.use('/account', (req, res, next) => {
  console.log('Account endpoint request:', {
    method: req.method,
    headers: {
      'content-type': req.headers['content-type'],
      'origin': req.headers['origin'],
      'user-agent': req.headers['user-agent']
    },
    body: req.body,
    url: req.url,
    contentType: req.get('Content-Type')
  });
  next();
});

app.use('/account_session', (req, res, next) => {
  console.log('Account session endpoint request:', {
    method: req.method,
    headers: {
      'content-type': req.headers['content-type'],
      'origin': req.headers['origin'],
      'user-agent': req.headers['user-agent']
    },
    body: req.body,
    url: req.url,
    contentType: req.get('Content-Type')
  });
  next();
});

// Test endpoint to verify server is working
app.get('/health', (req, res) => {
  res.json({ 
    status: 'ok', 
    timestamp: new Date().toISOString(),
    stripe_configured: !!process.env.STRIPE_SECRET_KEY
  });
});

// Test Stripe connection endpoint
app.get('/test-stripe', async (req, res) => {
  try {
    const accounts = await stripe.accounts.list({ limit: 1 });
    res.json({ 
      status: 'ok',
      stripe_working: true,
      accounts_count: accounts.data.length
    });
  } catch (error) {
    res.status(500).json({ 
      status: 'error',
      stripe_working: false,
      error: error.message
    });
  }
});

// Serve static files (logo, favicon, etc.)
app.use('/static', express.static('public'));

// Mount Auth routes first
app.use('/api/auth', authRoutes);

// Mount Google Calendar routes
app.use('/api/google-calendar', googleCalendarRoutes);

// Mount Google Places routes
app.use('/api/google-places', googlePlacesRoutes);

// Business Profile routes
app.get('/api/business-profiles/:id', async (req, res) => {
  const { id } = req.params;
  try {
    const { data, error } = await supabase
      .from('business_profiles')
      .select('*')
      .eq('id', id)
      .single();
    
    if (error) throw error;
    if (!data) {
      return res.status(404).json({ error: 'Business profile not found' });
    }
    
    res.json(data);
  } catch (error) {
    console.error('Error fetching business profile:', error);
    res.status(500).json({ error: 'Failed to fetch business profile' });
  }
});

// In-memory log storage (for development/debugging)
const logStore = {
  logs: [],
  maxLogs: 1000, // Keep last 1000 logs
  addLog(level, message, data = null) {
    // Sanitize sensitive data before logging
    let sanitizedData = null;
    if (data) {
      if (typeof data === 'object') {
        sanitizedData = this.sanitizeData(data);
      } else {
        sanitizedData = data;
      }
    }
    
    const logEntry = {
      id: Date.now() + Math.random(),
      timestamp: new Date().toISOString(),
      level,
      message,
      data: sanitizedData ? JSON.stringify(sanitizedData, null, 2) : null
    };
    
    this.logs.unshift(logEntry); // Add to beginning
    
    // Keep only the last maxLogs entries
    if (this.logs.length > this.maxLogs) {
      this.logs = this.logs.slice(0, this.maxLogs);
    }
    
    // Also log to console for Vercel (with sanitized data)
    console.log(`[${logEntry.timestamp}] [${level.toUpperCase()}] ${message}`, sanitizedData || '');
  },
  
  // Sanitize sensitive data
  sanitizeData(data) {
    if (!data || typeof data !== 'object') return data;
    
    const sanitized = { ...data };
    
    // Remove sensitive fields from request bodies
    const sensitiveFields = [
      'email', 'phone', 'name', 'first_name', 'last_name', 'address', 'location',
      'additional_comments', 'special_requests', 'dietary_restrictions',
      'music_preferences', 'hairstyle_preferences', 'makeup_style_preferences',
      'flower_preferences', 'style_preferences', 'colors'
    ];
    
    sensitiveFields.forEach(field => {
      if (sanitized[field] !== undefined) {
        sanitized[field] = '[REDACTED]';
      }
    });
    
    // Sanitize nested objects
    Object.keys(sanitized).forEach(key => {
      if (typeof sanitized[key] === 'object' && sanitized[key] !== null) {
        sanitized[key] = this.sanitizeData(sanitized[key]);
      }
    });
    
    return sanitized;
  }
};

// Enhanced logging functions
const logger = {
  info: (message, data) => logStore.addLog('info', message, data),
  warn: (message, data) => logStore.addLog('warn', message, data),
  error: (message, data) => logStore.addLog('error', message, data),
  debug: (message, data) => logStore.addLog('debug', message, data)
};

// Landing page with logs viewer
app.get("/", (req, res) => {
  const html = `
<!DOCTYPE html>
<html lang="en">
<head>
    <meta charset="UTF-8">
    <meta name="viewport" content="width=device-width, initial-scale=1.0">
    <title>Bidi Express API</title>
    <link rel="icon" type="image/png" href="/static/Bidi-Favicon.png">
    <style>
        * {
            margin: 0;
            padding: 0;
            box-sizing: border-box;
        }
        
        body {
            font-family: -apple-system, BlinkMacSystemFont, 'Segoe UI', Roboto, Oxygen, Ubuntu, Cantarell, sans-serif;
            background: linear-gradient(135deg, #667eea 0%, #764ba2 100%);
            min-height: 100vh;
            color: #333;
        }
        
        .main-container {
            max-width: 1200px;
            margin: 0 auto;
            padding: 2rem;
        }
        
        .header {
            background: white;
            border-radius: 20px;
            padding: 2rem;
            box-shadow: 0 20px 40px rgba(0,0,0,0.1);
            text-align: center;
            margin-bottom: 2rem;
        }
        
        .logo {
            margin-bottom: 1.5rem;
        }
        
        .logo img {
            max-width: 200px;
            height: auto;
            display: block;
            margin: 0 auto;
        }
        
        .logo-text {
            font-size: 2.5rem;
            font-weight: bold;
            background: linear-gradient(135deg, #667eea, #764ba2);
            -webkit-background-clip: text;
            -webkit-text-fill-color: transparent;
            background-clip: text;
            margin-bottom: 1rem;
        }
        
        .status {
            font-size: 1.2rem;
            color: #4CAF50;
            font-weight: 600;
            margin-bottom: 1.5rem;
        }
        
        .description {
            color: #666;
            line-height: 1.6;
            margin-bottom: 2rem;
        }
        
        .content-grid {
            display: grid;
            grid-template-columns: 1fr 1fr;
            gap: 2rem;
        }
        
        .endpoints, .logs-section {
            background: white;
            border-radius: 20px;
            padding: 2rem;
            box-shadow: 0 20px 40px rgba(0,0,0,0.1);
        }
        
        .endpoints h3, .logs-section h3 {
            color: #333;
            margin-bottom: 1rem;
            font-size: 1.1rem;
            display: flex;
            align-items: center;
            justify-content: space-between;
        }
        
        .endpoint {
            background: #f8f9fa;
            border-radius: 8px;
            padding: 0.8rem;
            margin-bottom: 0.5rem;
            border-left: 4px solid #667eea;
            font-family: 'Monaco', 'Menlo', monospace;
            font-size: 0.9rem;
        }
        
        .logs-container {
            max-height: 600px;
            overflow-y: auto;
            background: #1e1e1e;
            border-radius: 8px;
            padding: 1rem;
            font-family: 'Monaco', 'Menlo', monospace;
            font-size: 0.85rem;
            line-height: 1.4;
        }
        
        .log-entry {
            margin-bottom: 0.5rem;
            padding: 0.5rem;
            border-radius: 4px;
            border-left: 3px solid #666;
        }
        
        .log-entry.info {
            background: rgba(0, 123, 255, 0.1);
            border-left-color: #007bff;
        }
        
        .log-entry.warn {
            background: rgba(255, 193, 7, 0.1);
            border-left-color: #ffc107;
        }
        
        .log-entry.error {
            background: rgba(220, 53, 69, 0.1);
            border-left-color: #dc3545;
        }
        
        .log-entry.debug {
            background: rgba(108, 117, 125, 0.1);
            border-left-color: #6c757d;
        }
        
        .log-timestamp {
            color: #888;
            font-size: 0.8rem;
        }
        
        .log-level {
            font-weight: bold;
            margin: 0 0.5rem;
        }
        
        .log-level.info { color: #007bff; }
        .log-level.warn { color: #ffc107; }
        .log-level.error { color: #dc3545; }
        .log-level.debug { color: #6c757d; }
        
        .log-message {
            color: #e0e0e0;
        }
        
        .log-data {
            color: #888;
            font-size: 0.8rem;
            margin-top: 0.5rem;
            white-space: pre-wrap;
            word-break: break-all;
        }
        
        .controls {
            margin-bottom: 1rem;
            display: flex;
            gap: 1rem;
            align-items: center;
        }
        
        .btn {
            background: #667eea;
            color: white;
            border: none;
            padding: 0.5rem 1rem;
            border-radius: 6px;
            cursor: pointer;
            font-size: 0.9rem;
            transition: background 0.2s;
        }
        
        .btn:hover {
            background: #5a6fd8;
        }
        
        .btn.danger {
            background: #dc3545;
        }
        
        .btn.danger:hover {
            background: #c82333;
        }
        
        .auto-refresh {
            display: flex;
            align-items: center;
            gap: 0.5rem;
        }
        
        .auto-refresh input {
            margin: 0;
        }
        
        .timestamp {
            color: #999;
            font-size: 0.9rem;
            margin-top: 1rem;
            text-align: center;
        }
        
        .health-indicator {
            display: inline-block;
            width: 12px;
            height: 12px;
            background: #4CAF50;
            border-radius: 50%;
            margin-right: 8px;
            animation: pulse 2s infinite;
        }
        
        @keyframes pulse {
            0% { opacity: 1; }
            50% { opacity: 0.5; }
            100% { opacity: 1; }
        }
        
        @media (max-width: 768px) {
            .content-grid {
                grid-template-columns: 1fr;
            }
            
            .main-container {
                padding: 1rem;
            }
        }
    </style>
</head>
    <body>
        <div class="main-container">
            <div class="header">
                <div class="logo">
                    <img src="/static/logo.svg" alt="Bidi Logo" onerror="this.style.display='none'; this.nextElementSibling.style.display='block'; console.log('Logo failed to load');" onload="console.log('Logo loaded successfully');">
                    <div class="logo-text" style="display: none;">🚀 Bidi Express</div>
                </div>
                <div class="status">
                    <span class="health-indicator"></span>
                    API Server Running
                </div>
                <div class="description">
                    Bidi Express is online and ready to serve requests.
                </div>
            </div>
            
            <div class="content-grid">
                <div class="endpoints">
                    <h3>🔗 Available Endpoints</h3>
                    <div class="endpoint">GET /api/health - Health check</div>
                    <div class="endpoint">GET /api/test - CORS test</div>
                    <div class="endpoint">GET /api/logs - View server logs</div>
                    <div class="endpoint">GET /api/business-profiles/:id - Business profiles</div>
                    <div class="endpoint">POST /trigger-autobid - Production autobidding</div>
                    <div class="endpoint">POST /api/autobid/generate-sample-bid - AI training</div>
                    <div class="endpoint">POST /api/autobid/training-feedback - Training feedback</div>
                    <div class="endpoint">GET /api/autobid/training-data/:id/:category - Training data</div>
                    <div class="endpoint">GET /api/autobid/training-status/:id - Training status</div>
                    <div class="endpoint">POST /account_session - Stripe onboarding</div>
                    <div class="endpoint">POST /account - Stripe account creation</div>
                    <div class="endpoint">POST /create-checkout-session - Stripe payments</div>
                    <div class="endpoint">POST /check-payment-status - Payment status</div>
                    <div class="endpoint">POST /create-login-link - Stripe login</div>
                    <div class="endpoint">GET /check-account-capabilities/:id - Account capabilities</div>
                    <div class="endpoint">POST /webhook - Stripe webhooks</div>
                    <div class="endpoint">POST /api/auth/* - Authentication routes</div>
                    <div class="endpoint">POST /api/google-calendar/* - Google Calendar integration</div>
                    <div class="endpoint">POST /api/google-places/* - Google Places integration</div>
                </div>
                
                <div class="logs-section">
                    <h3>
                        📊 Server Logs
                        <span id="log-count">(0 logs)</span>
                    </h3>
                    <div class="controls">
                        <button class="btn" onclick="refreshLogs()">🔄 Refresh</button>
                        <button class="btn danger" onclick="clearLogs()">🗑️ Clear</button>
                        <div class="auto-refresh">
                            <input type="checkbox" id="auto-refresh" onchange="toggleAutoRefresh()">
                            <label for="auto-refresh">Auto-refresh (5s)</label>
                        </div>
                    </div>
                    <div class="logs-container" id="logs-container">
                        <div style="color: #888; text-align: center; padding: 2rem;">
                            Loading logs...
                        </div>
                    </div>
                </div>
            </div>
            
            <div class="timestamp">
                Last updated: ${new Date().toLocaleString()}
            </div>
        </div>
        
        <script>
            let autoRefreshInterval = null;
            
            function refreshLogs() {
                fetch('/api/logs')
                    .then(response => response.json())
                    .then(data => {
                        const container = document.getElementById('logs-container');
                        const countElement = document.getElementById('log-count');
                        
                        countElement.textContent = \`(\${data.logs.length} logs)\`;
                        
                        if (data.logs.length === 0) {
                            container.innerHTML = '<div style="color: #888; text-align: center; padding: 2rem;">No logs available</div>';
                            return;
                        }
                        
                        container.innerHTML = data.logs.map(log => {
                            const timestamp = new Date(log.timestamp).toLocaleTimeString();
                            return \`
                                <div class="log-entry \${log.level}">
                                    <span class="log-timestamp">\${timestamp}</span>
                                    <span class="log-level \${log.level}">[\${log.level.toUpperCase()}]</span>
                                    <span class="log-message">\${log.message}</span>
                                    \${log.data ? \`<div class="log-data">\${log.data}</div>\` : ''}
                                </div>
                            \`;
                        }).join('');
                        
                        // Auto-scroll to bottom for new logs
                        container.scrollTop = container.scrollHeight;
                    })
                    .catch(error => {
                        console.error('Error fetching logs:', error);
                        document.getElementById('logs-container').innerHTML = 
                            '<div style="color: #dc3545; text-align: center; padding: 2rem;">Error loading logs</div>';
                    });
            }
            
            function clearLogs() {
                if (confirm('Are you sure you want to clear all logs?')) {
                    fetch('/api/logs', { method: 'DELETE' })
                        .then(() => refreshLogs())
                        .catch(error => console.error('Error clearing logs:', error));
                }
            }
            
            function toggleAutoRefresh() {
                const checkbox = document.getElementById('auto-refresh');
                if (checkbox.checked) {
                    autoRefreshInterval = setInterval(refreshLogs, 5000);
                } else {
                    if (autoRefreshInterval) {
                        clearInterval(autoRefreshInterval);
                        autoRefreshInterval = null;
                    }
                }
            }
            
            // Load logs on page load
            refreshLogs();
        </script>
    </body>
</html>
  `;
  
  res.send(html);
});

// Test endpoint for CORS
app.get("/api/test", (req, res) => {
  res.json({ 
    message: "API is working", 
    timestamp: new Date().toISOString(),
    cors: "enabled"
  });
});

// Health check endpoint
app.get("/api/health", (req, res) => {
  res.json({ 
    status: "healthy", 
    timestamp: new Date().toISOString(),
    environment: process.env.NODE_ENV || 'development'
  });
});

// Logs endpoint
app.get("/api/logs", (req, res) => {
  const { level, limit = 100 } = req.query;
  
  let logs = logStore.logs;
  
  // Filter by level if specified
  if (level) {
    logs = logs.filter(log => log.level === level);
  }
  
  // Limit results
  logs = logs.slice(0, parseInt(limit));
  
  res.json({
    logs,
    total: logStore.logs.length,
    filtered: logs.length,
    level: level || 'all'
  });
});

// Clear logs endpoint
app.delete("/api/logs", (req, res) => {
  logStore.logs = [];
  logger.info("Logs cleared by user request");
  res.json({ message: "Logs cleared successfully" });
});

// Handle OPTIONS requests for the account_session endpoint
app.options("/account_session", (req, res) => {
  res.setHeader('Access-Control-Allow-Origin', '*');
  res.setHeader('Access-Control-Allow-Methods', 'POST, OPTIONS');
  res.setHeader('Access-Control-Allow-Headers', 'Content-Type, Authorization');
  res.status(200).end();
});

// This is the endpoint to create an account session for Stripe onboarding
app.post("/account_session", async (req, res) => {
  try {
    // Add proper CORS headers for this endpoint
    res.setHeader('Access-Control-Allow-Origin', '*');
    res.setHeader('Access-Control-Allow-Methods', 'POST, OPTIONS');
    res.setHeader('Access-Control-Allow-Headers', 'Content-Type, Authorization');

    // Validate request body
    if (!req.body) {
      console.error("No request body received");
      return res.status(400).json({ 
        error: "Request body is required",
        received: req.body,
        contentType: req.get('Content-Type')
      });
    }

    // Log the request details for debugging
    console.log("Account session request details:", {
      contentType: req.get('Content-Type'),
      body: req.body,
      bodyType: typeof req.body,
      bodyKeys: req.body ? Object.keys(req.body) : 'no body'
    });

    // Check for account in different possible locations
    const accountId = req.body.account || req.body.accountId || req.body.account_id;
    if (!accountId) {
      console.error("Missing account in request body:", req.body);
      return res.status(400).json({ 
        error: "Account ID is required (account, accountId, or account_id)",
        received: req.body 
      });
    }

    console.log("Creating account session for account:", accountId);

    let accountSession;
    try {
      // Try account sessions first (newer API)
      accountSession = await stripe.accountSessions.create({
        account: accountId,
        components: {
          account_onboarding: { enabled: true },
        },
      });

      console.log("Account session created successfully");
    } catch (stripeError) {
      console.error("Account sessions not available, trying account links:", stripeError.message);
      
      // Fallback to account links (older API)
      try {
        const accountLink = await stripe.accountLinks.create({
          account: accountId,
          refresh_url: 'https://www.savewithbidi.com/payment-setup',
          return_url: 'https://www.savewithbidi.com/payment-setup',
          type: 'account_onboarding',
        });

        console.log("Account link created successfully");
        return res.json({
          url: accountLink.url,
        });
      } catch (linkError) {
        console.error("Both account sessions and account links failed:", {
          sessionError: stripeError.message,
          linkError: linkError.message
        });
        throw stripeError; // Throw the original error
      }
    }

    res.json({
      client_secret: accountSession.client_secret,
    });
  } catch (error) {
    console.error(
      "An error occurred when calling the Stripe API to create an account session",
      error
    );
    res.status(500).json({ 
      error: error.message,
      details: error.type || 'unknown_error'
    });
  }
});

// Handle OPTIONS requests for the account endpoint
app.options("/account", (req, res) => {
  res.setHeader('Access-Control-Allow-Origin', '*');
  res.setHeader('Access-Control-Allow-Methods', 'POST, OPTIONS');
  res.setHeader('Access-Control-Allow-Headers', 'Content-Type, Authorization');
  res.status(200).end();
});

// This is the endpoint for creating a connected account
app.post("/account", async (req, res) => {
  try {
    // Add proper CORS headers for this endpoint
    res.setHeader('Access-Control-Allow-Origin', '*');
    res.setHeader('Access-Control-Allow-Methods', 'POST, OPTIONS');
    res.setHeader('Access-Control-Allow-Headers', 'Content-Type, Authorization');

    // Validate request body
    if (!req.body) {
      console.error("No request body received");
      return res.status(400).json({ 
        error: "Request body is required",
        received: req.body,
        contentType: req.get('Content-Type')
      });
    }

    // Log the request details for debugging
    console.log("Account request details:", {
      contentType: req.get('Content-Type'),
      body: req.body,
      bodyType: typeof req.body,
      bodyKeys: req.body ? Object.keys(req.body) : 'no body'
    });

    // Check for email in different possible locations
    const email = req.body.email || req.body.userEmail || req.body.user_email;
    if (!email) {
      console.error("Missing email in request body:", req.body);
      return res.status(400).json({ 
        error: "Email is required (email, userEmail, or user_email)",
        received: req.body 
      });
    }

    console.log("Creating Stripe account for email:", email);

    let account;
    try {
      account = await stripe.accounts.create({
        type: "express",
        country: "US", // Adjust if needed
        email: email,
      });

      console.log("Stripe account created successfully:", account.id);
    } catch (stripeError) {
      console.error("Stripe account creation failed:", {
        error: stripeError.message,
        type: stripeError.type,
        code: stripeError.code,
        decline_code: stripeError.decline_code,
        param: stripeError.param
      });
      throw stripeError;
    }

    res.json({
      account: account.id,
    });
  } catch (error) {
    console.error(
      "An error occurred when calling the Stripe API to create an account",
      error
    );
    res.status(500).json({ 
      error: error.message,
      details: error.type || 'unknown_error'
    });
  }
});

// This is the endpoint to create a Checkout Session with destination charge
app.post("/create-checkout-session", async (req, res) => {
  try {
    const { connectedAccountId, amount, serviceName } = req.body;

    console.log("Request Body:", req.body); // Log the incoming request data

    // Validate that the required fields are present
    if (!connectedAccountId || !amount || !serviceName) {
      console.error("Missing required fields in request");
      return res.status(400).send("Missing required fields");
    }

    // Calculate the 5% application fee from the business's portion
    const applicationFeeAmount = Math.round(amount * 0.1); // 10% of the amount in cents

    // Create a Checkout session
    const session = await stripe.checkout.sessions.create({
      payment_method_types: ['card'],
      line_items: [
        {
          price_data: {
            currency: 'usd',
            product_data: {
              name: serviceName, 
            },
            unit_amount: amount, // Price in cents (e.g., 5000 for $50)
          },
          quantity: 1,
        },
      ],
      payment_intent_data: {
        application_fee_amount: applicationFeeAmount, // Fee amount in cents (e.g., 500 for $5)
        transfer_data: {
          destination: connectedAccountId, // businesses connected account ID
        },
      },
      mode: 'payment',
      ui_mode: 'embedded',
      return_url: 'https://www.savewithbidi.com/payment-status',
    });

    console.log("Checkout session created:", session); // Log the session data

    // Send the session ID back to the frontend
    res.json({ client_secret: session.client_secret });
  } catch (error) {
    console.error(
      "An error occurred when creating the Checkout Session",
      error
    );
    res.status(500).send({ error: error.message });
  }
});

app.post('/check-payment-status', async (req, res) => {
  const { paymentIntentId } = req.body;

  try {
    const paymentIntent = await stripe.paymentIntents.retrieve(paymentIntentId);
    
    if (paymentIntent.status === 'succeeded') {
      res.json({ success: true });
    } else {
      res.json({ success: false });
    }
  } catch (error) {
    console.error('Error checking payment status:', error);
    res.status(500).json({ success: false, error: error.message });
  }
});

// Create a login link for the connected account
app.post("/create-login-link", async (req, res) => {
  const { accountId } = req.body; // The connected account ID
  try {
    const loginLink = await stripe.accounts.createLoginLink(accountId);
    res.json({ url: loginLink.url });
  } catch (error) {
    console.error("Failed to create login link:", error);
    res.status(500).send({ error: error.message });
  }
});

// For local development, you can still listen on a port
if (process.env.NODE_ENV !== 'production') {
  app.listen(4242, () => {
    console.log("Node server listening on port 4242! Visit http://localhost:4242");
  });
}

// Endpoint to check connected account capabilities
app.get('/check-account-capabilities/:accountId', async (req, res) => {
  const { accountId } = req.params;

  try {
    const account = await stripe.accounts.retrieve(accountId);
    console.log(account.capabilities);

    res.json({
      capabilities: account.capabilities,
    });
  } catch (error) {
    console.error('Error retrieving account:', error);
    res.status(500).json({ error: error.message });
  }
});

// Simple endpoints for Stripe account verification and deletion (for frontend compatibility)
app.post("/verify-account", async (req, res) => {
  try {
    const { accountId } = req.body;
    
    if (!accountId) {
      return res.status(400).json({ error: "Account ID is required" });
    }

    console.log(`🔍 Verifying Stripe account: ${accountId}`);

    // Retrieve the account from Stripe
    const account = await stripe.accounts.retrieve(accountId);
    
    // Check if the account is valid and properly set up
    const isValid = account && 
                   account.details_submitted && 
                   account.charges_enabled && 
                   account.payouts_enabled;

    console.log(`✅ Account verification result:`, {
      accountId,
      isValid,
      details_submitted: account.details_submitted,
      charges_enabled: account.charges_enabled,
      payouts_enabled: account.payouts_enabled
    });

    res.json({ isValid });
  } catch (error) {
    console.error("❌ Error verifying account:", error);
    res.status(500).json({ error: error.message });
  }
});

app.post("/delete-account", async (req, res) => {
  try {
    const { accountId } = req.body;
    
    if (!accountId) {
      return res.status(400).json({ error: "Account ID is required" });
    }

    console.log(`🗑️ Deleting Stripe account: ${accountId}`);

    // Delete the account from Stripe
    const deletedAccount = await stripe.accounts.del(accountId);
    
    console.log(`✅ Account deleted successfully:`, {
      accountId: deletedAccount.id,
      deleted: deletedAccount.deleted
    });

    res.json({ 
      success: true, 
      message: "Account deleted successfully",
      accountId: deletedAccount.id 
    });
  } catch (error) {
    console.error("❌ Error deleting account:", error);
    res.status(500).json({ error: error.message });
  }
});

// Health check for Stripe connection
app.get("/stripe-health", async (req, res) => {
  try {
    console.log("🏥 Performing Stripe health check...");
    
    // Test Stripe connection by making a simple API call
    const balance = await stripe.balance.retrieve();
    
    console.log("✅ Stripe health check passed");
    
    res.json({ 
      status: "healthy", 
      stripe_connected: true,
      timestamp: new Date().toISOString()
    });
  } catch (error) {
    console.error("❌ Stripe health check failed:", error);
    res.status(500).json({ 
      status: "unhealthy", 
      stripe_connected: false,
      error: error.message 
    });
  }
});

// Webhook for stripe
// Your webhook secret from the Stripe Dashboard (calls on env file)
const endpointSecret = process.env.STRIPE_WEBHOOK_SECRET;

// Webhook endpoint
app.post('/webhook', bodyParser.raw({ type: 'application/json' }), (req, res) => {
  const sig = req.headers['stripe-signature'];

  let event;

  try {
    // Verify the event using the Stripe webhook secret
    event = stripe.webhooks.constructEvent(req.body, sig, endpointSecret);
  } catch (err) {
    console.error('Webhook signature verification failed.', err.message);
    return res.status(400).send(`Webhook Error: ${err.message}`);
  }

  // Handle the event
  switch (event.type) {
    case 'checkout.session.completed':
      const session = event.data.object;
      handleCheckoutSessionCompleted(session);
      break;

    case 'payment_intent.succeeded':
      const paymentIntent = event.data.object;
      handlePaymentIntentSucceeded(paymentIntent);
      break;

    case 'payment_intent.payment_failed':
      const failedPaymentIntent = event.data.object;
      handlePaymentIntentFailed(failedPaymentIntent);
      break;

    default:
      console.warn(`Unhandled event type ${event.type}`);
  }

  // Return a response to acknowledge receipt of the event()
  res.json({ received: true });
});

// Define functions to handle specific events
async function handleCheckoutSessionCompleted(session) {
  try {
    // Implement logic to update your database and application state
    const connectedAccountId = session.payment_intent;
    const bidId = session.metadata.bid_id; // Assuming you passed bid_id as metadata
    const amount = session.amount_total;

    console.log(`Checkout session completed for amount ${amount} to account ${connectedAccountId} for bidID ${bidId}`);

    // Update the bid status to 'paid' in your Supabase database
    const { data, error } = await supabase
      .from('bids')
      .update({ status: 'paid' })
      .eq('id', bidId);

    if (error) {
      console.error('Error updating bid status:', error.message);
    } else {
      console.log(`Bid ${bidId} status updated to 'paid'`);
    }
  } catch (error) {
    console.error('Error in handleCheckoutSessionCompleted function:', error.message);
  }
}

async function handlePaymentIntentSucceeded(paymentIntent) {
  console.log(`PaymentIntent for ${paymentIntent.amount} was successful!`);
  // Implement logic to update your database and application state
  // Example: Update database to reflect successful payment
  // await updateDatabaseForSuccessfulPayment(paymentIntent);
}

async function handlePaymentIntentFailed(paymentIntent) {
  console.error(`PaymentIntent for ${paymentIntent.amount} failed.`);
  // Implement logic to handle a failed payment
  // Example: Update database to reflect failed payment
  // await updateDatabaseForFailedPayment(paymentIntent);
}

// Nodemailer SMTP/email setup
const SibApiV3Sdk = require('sib-api-v3-sdk');

// Initialize Brevo client
const defaultClient = SibApiV3Sdk.ApiClient.instance;
const apiKey = defaultClient.authentications['api-key'];
apiKey.apiKey = process.env.BREVO_API_KEY; // Store your API key securely

// Middleware
app.use(bodyParser.json());

// Function to send an email via Brevo
const sendEmailNotification = async (recipientEmail, subject, htmlContent) => {
    try {
        const apiInstance = new SibApiV3Sdk.TransactionalEmailsApi();
        const sendSmtpEmail = new SibApiV3Sdk.SendSmtpEmail({
            to: [{ email: recipientEmail }],
            sender: { name: 'Bidi', email: 'savewithbidi@gmail.com' },
            subject: subject,
            htmlContent: htmlContent
        });

        const data = await apiInstance.sendTransacEmail(sendSmtpEmail);
        console.log('API called successfully. Returned data: ' + data);
    } catch (error) {
        console.error('Error sending email:', error);
    }
};

// Endpoint for sending email notifications
app.post('/send-email', async (req, res) => {
    const { recipientEmail, subject, htmlContent } = req.body;

    try {
        await sendEmailNotification(recipientEmail, subject, htmlContent);
        res.status(200).send('Email sent successfully');
    } catch (error) {
        res.status(500).send('Error sending email: ' + error.message);
    }
});

app.post('/create-plus-checkout-session', async (req, res) => {
  const { userId } = req.body; // Pass the user ID from the frontend

  if (!userId) {
      return res.status(400).json({ error: 'User ID is required' });
  }

  try {
      // Create a Stripe Checkout session
      const session = await stripe.checkout.sessions.create({
          payment_method_types: ['card'],
          mode: 'subscription',
          line_items: [
              {
                  price: 'price_1QNIzyF25aBU3RMPEpbxhWN7', // Your Stripe Price ID
                  quantity: 1,
              },
          ],
          customer_email: req.body.email, // Optional if you want to link it to an email
          metadata: {
              userId, // Pass the userId as metadata for the webhook
          },
          success_url: 'https://www.savewithbidi.com/success?session_id={CHECKOUT_SESSION_ID}',
          cancel_url: 'https://www.savewithbidi.com/cancel',
      });

      // Return the session URL
      res.json({ url: session.url });
  } catch (error) {
      console.error('Error creating checkout session:', error.message);
      res.status(500).json({ error: error.message });
  }
});

/**
 * Example frontend request for /send-resend-email:
 *
 * fetch('/api/send-resend-email', {
 *   method: 'POST',
 *   headers: { 'Content-Type': 'application/json' },
 *   body: JSON.stringify({
 *     category: 'Photography',
 *     businesses: [
 *       {
 *         email: 'biz1@email.com',
 *         businessName: 'Acme Photography',
 *         budget: '$2,000 - $3,000',
 *         location: 'New York, NY',
 *         date: '2024-07-15'
 *       },
 *       {
 *         email: 'biz2@email.com',
 *         businessName: 'Best Snaps',
 *         budget: '$1,500 - $2,500',
 *         location: 'Boston, MA',
 *         date: '2024-08-01'
 *       }
 *     ]
 *   })
 * })
 * .then(res => res.json())
 * .then(data => console.log(data));
 */
// Resend email endpoint
app.post('/api/send-resend-email', async (req, res) => {
  const { category, businesses } = req.body;

  if (!category) {
    return res.status(400).json({ error: "Missing required field: category." });
  }

  try {
    let recipients = [];

    if (Array.isArray(businesses) && businesses.length > 0) {
      // Use provided businesses array
      recipients = businesses.filter(biz => biz.email && biz.businessName && biz.budget && biz.location && biz.date);
    } else {
      // Fallback: fetch from Supabase as before
    const { data: users, error: usersError } = await supabase
      .from('business_profiles')
        .select('id, business_name')
      .eq('business_category', category);

    if (usersError) {
      console.error("Error fetching users by category:", usersError.message);
      return res.status(500).json({ error: "Failed to fetch users by category." });
    }

    if (!users || users.length === 0) {
      return res.status(404).json({ error: `No users found in category: ${category}.` });
    }

    const userIds = users.map(user => user.id);
    const { data: emails, error: emailsError } = await supabase
      .from('profiles')
        .select('id, email')
      .in('id', userIds);

    if (emailsError) {
      console.error("Error fetching emails:", emailsError.message);
      return res.status(500).json({ error: "Failed to fetch emails for users." });
    }

      // You may want to fetch budget/location/date from somewhere else or set as "N/A"
      recipients = users.map(user => {
        const emailObj = emails.find(e => e.id === user.id);
        return {
          email: emailObj?.email,
          businessName: user.business_name || "Business",
          budget: "N/A",
          location: "N/A",
          date: "N/A"
        };
      }).filter(r => r.email);
    }

    // Batch sending (2 per second)
    const batchSize = 2;
    let batchIndex = 0;

    while (batchIndex < recipients.length) {
      const batch = recipients.slice(batchIndex, batchIndex + batchSize);

      await Promise.all(
        batch.map(async ({ email, businessName, budget, location, date }) => {
          const htmlContent = `
            <!DOCTYPE html>
            <html>
              <body style="margin:0; padding:0; background:#f6f9fc;">
                <table width="100%" cellpadding="0" cellspacing="0" style="background:#f6f9fc; padding:40px 0;">
                  <tr>
                    <td align="center">
                      <table width="480" cellpadding="0" cellspacing="0" style="background:#fff; border-radius:12px; box-shadow:0 2px 8px rgba(0,0,0,0.05); padding:32px;">
                        <tr>
                          <td align="center" style="padding-bottom:24px;">
                            <img src="https://i.imgur.com/LBdztzj.png" alt="Bidi Logo" width="120" style="display:block; margin:0 auto 12px;" />
                          </td>
                        </tr>
                        <tr>
                          <td align="center" style="font-family:Segoe UI,Arial,sans-serif; color:#222; font-size:22px; font-weight:600; padding-bottom:12px;">
                            Hi ${businessName},
                          </td>
                        </tr>
                        <tr>
                          <td align="center" style="font-family:Segoe UI,Arial,sans-serif; color:#444; font-size:16px; padding-bottom:24px;">
                            You have a new <b>${category}</b> request waiting for you on Bidi!
                          </td>
                        </tr>
                        <tr>
                          <td align="center" style="padding-bottom:24px;">
                            <table style="margin: 0 auto; background: #f6f9fc; border-radius: 8px; padding: 16px;">
                              <tr>
                                <td style="padding: 4px 12px;"><b>Budget:</b></td>
                                <td style="padding: 4px 12px;">${budget}</td>
                              </tr>
                              <tr>
                                <td style="padding: 4px 12px;"><b>Location:</b></td>
                                <td style="padding: 4px 12px;">${location}</td>
                              </tr>
                              <tr>
                                <td style="padding: 4px 12px;"><b>Date:</b></td>
                                <td style="padding: 4px 12px;">${date}</td>
                              </tr>
                            </table>
                          </td>
                        </tr>
                        <tr>
                          <td align="center" style="padding-bottom:32px;">
                            <a href="https://www.savewithbidi.com/business-dashboard"
                              style="background:#A328F4; color:#fff; text-decoration:none; font-weight:600; padding:14px 32px; border-radius:8px; font-size:16px; display:inline-block;">
                              View Request
                            </a>
                          </td>
                        </tr>
                        <tr>
                          <td align="center" style="font-family:Segoe UI,Arial,sans-serif; color:#888; font-size:13px;">
                            Best,<br/>The Bidi Team
                          </td>
                        </tr>
                      </table>
                    </td>
                  </tr>
                </table>
              </body>
            </html>
          `;

          try {
            await resend.emails.send({
              from: 'noreply@savewithbidi.com',
              to: email,
              subject: `You have a new ${category} request on Bidi!`,
              html: htmlContent,
            });
            console.log(`✅ Email sent to: ${email}`);
          } catch (emailError) {
            console.error(`❌ Failed to send email to ${email}:`, emailError.message);
          }
        })
      );

      batchIndex += batchSize;
      if (batchIndex < recipients.length) {
        await new Promise((resolve) => setTimeout(resolve, 1000));
      }
    }

    res.status(200).json({ message: `Emails sent successfully to all users in category: ${category}.` });

  } catch (error) {
    console.error("Error sending emails:", error.message);
    res.status(500).json({ error: "Failed to send emails.", details: error.message });
  }
});

//Bid Notifications
app.post('/send-bid-notification', async (req, res) => {
  const { requestId } = req.body;

  if (!requestId) {
    return res.status(400).json({ error: "Missing required field: requestId." });
  }

  try {
    console.log(`🔍 Looking up request owner for request ID: ${requestId}`);

    // First, check the `photography_requests` table
    let { data: requestOwner, error: photoError } = await supabase
      .from('photography_requests')
      .select('profile_id')
      .eq('id', requestId)
      .single();

    if (!requestOwner || photoError) {
      console.log(`❌ Not found in photography_requests. Checking requests table...`);

      // If not found, check `requests` table
      const { data: generalRequestOwner, error: requestError } = await supabase
        .from('requests')
        .select('user_id')
        .eq('id', requestId)
        .single();

      if (requestError || !generalRequestOwner) {
        console.error(`❌ No matching request found for request ID: ${requestId}`);
        return res.status(404).json({ error: "No matching request found." });
      }

      requestOwner = { profile_id: generalRequestOwner.user_id };
    }

    console.log(`✅ Found request owner: ${requestOwner.profile_id}`);

    // Fetch user email from `profiles`
    const { data: userProfile, error: profileError } = await supabase
      .from('profiles')
      .select('email')
      .eq('id', requestOwner.profile_id)
      .single();

    if (profileError || !userProfile?.email) {
      console.error("❌ Failed to retrieve user email:", profileError);
      return res.status(500).json({ error: "Failed to retrieve user email." });
    }

    const recipientEmail = userProfile.email;
    console.log(`📩 Sending email to: ${recipientEmail}`);

    // Construct email content
    const subject = "You received a new bid on Bidi!";
    const htmlContent = `
      <p>Hey there!</p>
      <p>Someone just placed a bid on your request.</p>
      <p>Click below to review the bid:</p>
      <p><a href="https://www.savewithbidi.com/my-bids" target="_blank" style="color: #007BFF; text-decoration: none;">View Your Bids</a></p>
      <p>Best,</p>
      <p>The Bidi Team</p>
    `;

    // Send email using Resend
    await resend.emails.send({
      from: 'noreply@savewithbidi.com',
      to: recipientEmail,
      subject,
      html: htmlContent,
    });

    console.log(`✅ Email sent successfully to: ${recipientEmail}`);
    res.status(200).json({ message: "Email sent successfully." });

  } catch (error) {
    console.error("❌ Error sending email notification:", error.message);
    res.status(500).json({ error: "Failed to send email notification.", details: error.message });
  }
});

// Messaging API - Send a message
app.post("/send-message", async (req, res) => {
  const { senderId, receiverId, message } = req.body;

  if (!senderId || !receiverId || !message) {
    return res.status(400).json({ error: "Missing required fields" });
  }

  try {
    const { data, error } = await supabase.from("messages").insert([
      { sender_id: senderId, receiver_id: receiverId, message },
    ]);

    if (error) {
      console.error("Error sending message:", error);
      return res.status(500).json({ error: "Failed to send message" });
    }

    res.status(201).json({ message: "Message sent successfully!", data });
  } catch (err) {
    console.error("Server error:", err);
    res.status(500).json({ error: "Internal server error" });
  }
});

// Autobidding API
app.post('/trigger-autobid', async (req, res) => {
  logger.info("🚀 === TRIGGER-AUTOBID ROUTE STARTED ===");
  logger.debug("📋 Request received for ID:", req.body?.request_id || 'unknown');
  
    const { request_id } = req.body;

    if (!request_id) {
      logger.error("❌ Missing request_id in request body");
        return res.status(400).json({ error: "Missing required field: request_id." });
    }

    try {
        logger.info(`🆕 Auto-bid triggered for Request ID: ${request_id}`);

        // Check for duplicate requests to prevent spam
        const requestKey = `production-${request_id}`;
        if (isDuplicateRequest('production', 'autobid', { request_id })) {
            logger.warn("⚠️ Duplicate production autobid request detected");
            return res.status(429).json({ 
                error: "Duplicate request detected. Please wait a moment before trying again." 
            });
        }

      // Helper function to determine the correct table name based on category
      const getTableNameForCategory = (category) => {
          const categoryMap = {
              'catering': 'catering_requests',
              'dj': 'dj_requests',
              'beauty': 'beauty_requests',
              'florist': 'florist_requests',
              'wedding_planning': 'wedding_planning_requests',
              'videography': 'videography_requests',
              'photography': 'photography_requests'
          };
          
          const normalizedCategory = category.toLowerCase().replace(/\s+/g, '_');
          return categoryMap[normalizedCategory] || null;
      };

      // Fetch request details from the appropriate category table
      logger.info("🔍 Searching for request in category tables...");
      let requestData = null;
      let foundCategory = null;

      const categories = ['catering', 'dj', 'beauty', 'florist', 'wedding_planning', 'videography', 'photography'];
      
      for (const category of categories) {
          const tableName = getTableNameForCategory(category);
          if (!tableName) {
              logger.warn(`⚠️ No table mapping found for category: ${category}`);
              continue;
          }

          logger.debug(`🔍 Checking table: ${tableName}`);
            const { data, error } = await supabase
              .from(tableName)
                .select("*")
                .eq("id", request_id)
                .single();

          if (error) {
              logger.warn(`❌ Error querying ${tableName}:`, error.message);
          } else if (data) {
              logger.info(`✅ Found request in ${tableName}`);
              requestData = data;
              foundCategory = category;
                break;
          } else {
              logger.debug(`📭 No data found in ${tableName}`);
          }
      }

      if (!requestData || !foundCategory) {
          logger.error(`❌ Request not found in any category table for ID: ${request_id}`);
          return res.status(404).json({ error: "Request not found." });
      }

      logger.debug(`🔍 Retrieved request from ${foundCategory} table`);

      // Create standardized request details for the generateAutoBidForBusiness function
      logger.info("📝 Creating standardized request details...");
      const requestDetails = {
          id: requestData.id,
          service_category: foundCategory,
          location: requestData.location || 'Unknown',
          start_date: requestData.start_date || requestData.service_date || 'Unknown',
          end_date: requestData.end_date || 'Unknown',
          additional_comments: requestData.additional_comments || requestData.special_requests || 'No additional comments',
          // Add category-specific fields based on the category
          ...(foundCategory === 'catering' && {
              title: requestData.title,
              event_type: requestData.event_type,
              estimated_guests: requestData.estimated_guests,
              food_preferences: requestData.food_preferences,
              budget_range: requestData.budget_range,
              equipment_needed: requestData.equipment_needed,
              setup_cleanup: requestData.setup_cleanup,
              food_service_type: requestData.food_service_type,
              serving_staff: requestData.serving_staff,
              dietary_restrictions: requestData.dietary_restrictions
          }),
          ...(foundCategory === 'dj' && {
              title: requestData.title,
              event_type: requestData.event_type,
              event_duration: requestData.event_duration,
              estimated_guests: requestData.estimated_guests,
              music_preferences: requestData.music_preferences,
              budget_range: requestData.budget_range,
              equipment_needed: requestData.equipment_needed,
              additional_services: requestData.additional_services,
              special_requests: requestData.special_requests
          }),
          ...(foundCategory === 'beauty' && {
              event_title: requestData.event_title,
              event_type: requestData.event_type,
              service_type: requestData.service_type,
              num_people: requestData.num_people,
              price_range: requestData.price_range,
              hairstyle_preferences: requestData.hairstyle_preferences,
              makeup_style_preferences: requestData.makeup_style_preferences,
              trial_session_hair: requestData.trial_session_hair,
              trial_session_makeup: requestData.trial_session_makeup,
              on_site_service_needed: requestData.on_site_service_needed
          }),
          ...(foundCategory === 'florist' && {
              event_title: requestData.event_title,
              event_type: requestData.event_type,
              price_range: requestData.price_range,
              flower_preferences: requestData.flower_preferences,
              floral_arrangements: requestData.floral_arrangements,
              additional_services: requestData.additional_services,
              colors: requestData.colors
          }),
          ...(foundCategory === 'wedding_planning' && {
              event_title: requestData.event_title,
              event_type: requestData.event_type,
              guest_count: requestData.guest_count,
              planning_level: requestData.planning_level,
              experience_level: requestData.experience_level,
              budget_range: requestData.budget_range,
              planner_budget: requestData.planner_budget,
              communication_style: requestData.communication_style
          }),
          ...(foundCategory === 'videography' && {
              event_title: requestData.event_title,
              event_type: requestData.event_type,
              duration: requestData.duration,
              num_people: requestData.num_people,
              style_preferences: requestData.style_preferences,
              deliverables: requestData.deliverables,
              coverage: requestData.coverage,
              price_range: requestData.price_range
          }),
          ...(foundCategory === 'photography' && {
              event_title: requestData.event_title,
              event_type: requestData.event_type,
              duration: requestData.duration,
              num_people: requestData.num_people,
              style_preferences: requestData.style_preferences,
              deliverables: requestData.deliverables,
              coverage: requestData.coverage,
              price_range: requestData.price_range
          })
      };

      logger.debug("📋 Request details sanitized for category:", requestDetails.service_category);

      // Find businesses with Auto-Bidding enabled
      logger.info("🏢 Fetching businesses with auto-bidding enabled...");
        const { data: autoBidBusinesses, error: businessError } = await supabase
            .from("business_profiles")
          .select("id, autobid_enabled, business_category")
            .eq("autobid_enabled", true);

        if (businessError) {
            logger.error("❌ Error fetching businesses:", businessError.message);
            return res.status(500).json({ error: "Failed to fetch businesses." });
        }

      logger.info(`📊 Found ${autoBidBusinesses?.length || 0} businesses with auto-bidding enabled`);

      // Filter businesses to only include those whose category matches the request's category
      const eligibleBusinesses = autoBidBusinesses.filter(business => {
            const businessCategories = Array.isArray(business.business_category) 
          ? business.business_category.map(cat => cat.toLowerCase())
          : [business.business_category?.toLowerCase() || ''];
        const requestCategory = requestDetails.service_category.toLowerCase();
        
        logger.debug(`🔍 Business ${business.id} categories: ${businessCategories.join(', ')}`);
        
        return businessCategories.includes(requestCategory);
        });

        logger.info(`🔍 Found ${eligibleBusinesses.length} eligible businesses for category: ${requestDetails.service_category}`);
      logger.debug(`🏢 Found ${eligibleBusinesses.length} eligible businesses`);

        let bidsGenerated = [];

        for (const business of eligibleBusinesses) {
        logger.info(`🤖 Generating auto-bid for business: ${business.id}`);
                
                // Double-check that business still has autobid enabled and is active
                const { data: currentBusiness, error: businessCheckError } = await supabase
                    .from("business_profiles")
                    .select("id, autobid_enabled, business_category, status")
                    .eq("id", business.id)
                    .single();

                if (businessCheckError || !currentBusiness) {
                    logger.warn(`⚠️ Business ${business.id} no longer exists or has errors. Skipping.`);
                    bidsGenerated.push({
                        business_id: business.id,
                        status: "business_not_found",
                        error: businessCheckError?.message || "Business not found"
                    });
                    continue;
                }

                if (!currentBusiness.autobid_enabled) {
                    logger.warn(`⚠️ Business ${business.id} has autobid disabled. Skipping.`);
                    bidsGenerated.push({
                        business_id: business.id,
                        status: "autobid_disabled"
                    });
                    continue;
                }

                if (currentBusiness.status === 'inactive' || currentBusiness.status === 'suspended') {
                    logger.warn(`⚠️ Business ${business.id} is inactive (status: ${currentBusiness.status}). Skipping.`);
                    bidsGenerated.push({
                        business_id: business.id,
                        status: "business_inactive",
                        business_status: currentBusiness.status
                    });
                    continue;
                }
                
                try {
                    // Use the same enhanced approach as sample generation for consistency
                    const trainingData = await getBusinessTrainingData(business.id, requestDetails.service_category);
                    logger.info(`📊 Retrieved ${trainingData.responses?.length || 0} training responses for business ${business.id}`);
                    
                    // Check if business has sufficient training data for accurate production bids
                    if (!trainingData.responses || trainingData.responses.length < 3) {
                        logger.warn(`⚠️ Business ${business.id} has insufficient training data (${trainingData.responses?.length || 0} responses). Skipping production bid.`);
                        bidsGenerated.push({
                            business_id: business.id,
                            status: "insufficient_training_data",
                            training_responses_count: trainingData.responses?.length || 0,
                            message: "Business needs at least 3 training responses for production bids"
                        });
                        continue;
                    }
                    
                    // Check if business has pricing rules configured for accurate production bids
                    const { data: pricingRulesData, error: pricingError } = await supabase
                        .from("business_pricing_rules")
                        .select("*")
                        .eq("business_id", business.id)
                        .eq("category", requestDetails.service_category)
                        .order("created_at", { ascending: false })
                        .limit(1);

                    if (pricingError) {
                        logger.warn(`⚠️ Error fetching pricing rules for Business ${business.id}:`, pricingError.message);
                    }

                    if (!pricingRulesData || pricingRulesData.length === 0) {
                        logger.warn(`⚠️ Business ${business.id} has no pricing rules configured for ${requestDetails.service_category}. Skipping production bid.`);
                        bidsGenerated.push({
                            business_id: business.id,
                            status: "no_pricing_rules",
                            message: "Business needs pricing rules configured for production bids"
                        });
                        continue;
                    }

                    // Generate bid using the same logic as sample generation
                    const generatedBid = await generateAIBidForTraining(trainingData, requestDetails, requestDetails.service_category, business.id);
                
                    if (generatedBid) {
                        logger.info(`✅ Auto-bid generated for Business ${business.id}:`, generatedBid);
                        
                        // Store the bid in the production bids table
                        const { error: insertError } = await supabase
                            .from("bids")
                            .insert([
                                {
                                    request_id: requestDetails.id,
                                    user_id: business.id,
                                    bid_amount: generatedBid.amount,
                                    bid_description: generatedBid.description,
                                    category: requestDetails.service_category === 'photography' || requestDetails.service_category === 'videography' ? 'Photography' : 'General',
                                    status: "pending",
                                    hidden: null
                                },
                            ]);

                        if (insertError) {
                            logger.error(`❌ Error inserting bid for Business ${business.id}:`, insertError.message);
                            bidsGenerated.push({
                                business_id: business.id,
                                bid_amount: generatedBid.amount,
                                bid_description: generatedBid.description,
                                status: "generated_but_not_stored",
                                error: insertError.message
                            });
                        } else {
                            logger.info(`💾 Bid successfully stored for Business ${business.id}`);
                            bidsGenerated.push({
                                business_id: business.id,
                                bid_amount: generatedBid.amount,
                                bid_description: generatedBid.description,
                                status: "successfully_stored"
                            });
                        }
                    } else {
                        logger.error(`❌ Failed to generate auto-bid for Business ${business.id}`);
                        bidsGenerated.push({
                            business_id: business.id,
                            status: "generation_failed"
                        });
                    }
                } catch (businessError) {
                    logger.error(`❌ Error processing business ${business.id}:`, businessError.message);
                    bidsGenerated.push({
                        business_id: business.id,
                        status: "error",
                        error: businessError.message
                    });
                }
      }

      logger.info("✅ === TRIGGER-AUTOBID ROUTE COMPLETED SUCCESSFULLY ===");
      
      // Calculate detailed statistics
      const successfulBids = bidsGenerated.filter(bid => bid.status === "successfully_stored").length;
      const failedBids = bidsGenerated.filter(bid => bid.status === "generation_failed").length;
      const insufficientTraining = bidsGenerated.filter(bid => bid.status === "insufficient_training_data").length;
      const noPricingRules = bidsGenerated.filter(bid => bid.status === "no_pricing_rules").length;
      const storageErrors = bidsGenerated.filter(bid => bid.status === "generated_but_not_stored").length;
      const otherErrors = bidsGenerated.filter(bid => bid.status === "error").length;
      const businessNotFound = bidsGenerated.filter(bid => bid.status === "business_not_found").length;
      const autobidDisabled = bidsGenerated.filter(bid => bid.status === "autobid_disabled").length;
      const businessInactive = bidsGenerated.filter(bid => bid.status === "business_inactive").length;
      
      res.status(200).json({
          message: "Auto-bids processed successfully",
          bids: bidsGenerated,
          statistics: {
              total_businesses_processed: eligibleBusinesses.length,
              successful_bids: successfulBids,
              failed_bids: failedBids,
              insufficient_training_data: insufficientTraining,
              no_pricing_rules: noPricingRules,
              storage_errors: storageErrors,
              other_errors: otherErrors,
              business_not_found: businessNotFound,
              autobid_disabled: autobidDisabled,
              business_inactive: businessInactive
          },
          summary: `${successfulBids} bids generated and stored, ${failedBids + insufficientTraining + noPricingRules + businessNotFound + autobidDisabled + businessInactive} businesses skipped due to insufficient setup or inactive status`
      });

            } catch (error) {
          logger.error("❌ === TRIGGER-AUTOBID ROUTE FAILED ===");
    logger.error("Error message:", error.message);
      res.status(500).json({ error: "Failed to trigger auto-bid.", details: error.message });
  }
});

// Add request deduplication tracking
const recentRequests = new Map();

// Helper function to create request key
function createRequestKey(businessId, category, requestData) {
  const key = `${businessId}-${category}-${JSON.stringify(requestData)}`;
  return key;
}

// Helper function to check if request is duplicate
function isDuplicateRequest(businessId, category, requestData) {
  const key = createRequestKey(businessId, category, requestData);
  const now = Date.now();
  const recentRequest = recentRequests.get(key);
  
  if (recentRequest && (now - recentRequest) < 5000) { // 5 second window
    return true;
  }
  
  recentRequests.set(key, now);
  
  // Clean up old entries (older than 1 minute)
  for (const [k, v] of recentRequests.entries()) {
    if (now - v > 60000) {
      recentRequests.delete(k);
    }
  }
  
  return false;
}

// ==================== AUTOBID TRAINING SYSTEM ====================

// 1. AI Bid Generation Endpoint for Training
app.post('/api/autobid/generate-sample-bid', async (req, res) => {
  logger.info("🚀 === GENERATE SAMPLE BID ROUTE STARTED ===");
  logger.debug("📋 Sample bid request for business:", req.body?.business_id || 'unknown');
  
  try {
    const { business_id, category, sample_request, request_data } = req.body;
    
    // Handle both field names for compatibility
    const actualRequest = sample_request || request_data;
    
    if (!business_id || !category || !actualRequest) {
      logger.error("❌ Missing required fields:");
      logger.error("  - business_id:", business_id);
      logger.error("  - category:", category);
      logger.error("  - sample_request:", sample_request);
      logger.error("  - request_data:", request_data);
      logger.error("  - actualRequest:", actualRequest);
      
      return res.status(400).json({ 
        error: "Missing required fields: business_id, category, and either sample_request or request_data" 
      });
    }

    // Check for duplicate requests
    if (isDuplicateRequest(business_id, category, actualRequest)) {
      logger.warn("⚠️ Duplicate request detected, returning cached response");
      return res.status(429).json({ 
        error: "Duplicate request detected. Please wait a moment before trying again." 
      });
    }

    logger.info(`🤖 Generating AI sample bid for Business ${business_id}, Category: ${category}`);

    // 1. Fetch business training data
    const trainingData = await getBusinessTrainingData(business_id, category);
    logger.info(`📊 Retrieved ${trainingData.responses?.length || 0} training responses`);

    // 2. Generate AI bid using training data and pricing rules
    const generatedBid = await generateAIBidForTraining(trainingData, actualRequest, category, business_id);
    logger.info("✅ AI bid generated:", generatedBid);

    // Validate generated bid has all required fields
    if (!generatedBid || typeof generatedBid !== 'object') {
      logger.error("❌ Generated bid is invalid:", generatedBid);
      return res.status(500).json({ error: "Failed to generate valid bid" });
    }

    // Ensure all required fields exist
    const validatedBid = {
      amount: generatedBid.amount || 0,
      description: generatedBid.description || 'No description available',
      breakdown: generatedBid.breakdown || 'No breakdown available',
      reasoning: generatedBid.reasoning || 'No reasoning available'
    };

    logger.info("✅ Validated bid:", validatedBid);

    // 3. Store AI bid in database
    // Get a random existing training request for this category to avoid always using the same one
    let requestId = actualRequest.id;
    
    // If no request_id provided, get a random training request for this category
    if (!requestId) {
      logger.info("🔍 Looking for training requests with category:", category);
      const { data: trainingRequests, error: trainingError } = await supabase
        .from('autobid_training_requests')
        .select('id')
        .eq('category', category);

      if (trainingError) {
        logger.error("❌ Error fetching training requests:", trainingError);
        return res.status(500).json({ error: "Failed to fetch training requests" });
      }

      if (!trainingRequests || trainingRequests.length === 0) {
        logger.error("❌ No training requests available for category:", category);
        return res.status(404).json({ error: "No training requests available for this category" });
      }

      // Use a deterministic selection based on request data hash to ensure consistency
      const requestHash = JSON.stringify(actualRequest);
      const hashValue = requestHash.split('').reduce((a, b) => {
        a = ((a << 5) - a) + b.charCodeAt(0);
        return a & a;
      }, 0);
      const selectedIndex = Math.abs(hashValue) % trainingRequests.length;
      requestId = trainingRequests[selectedIndex].id;
      
      logger.info(`✅ Using deterministic training request with ID: ${requestId} (${selectedIndex + 1}/${trainingRequests.length})`);
    }

    const aiResponse = await storeAIBid(business_id, requestId, validatedBid, category);
    logger.info("💾 AI bid stored with ID:", aiResponse.id);

    // Ensure all response fields are properly formatted
    const responseData = {
      success: true,
      generated_bid: validatedBid,
      response_id: aiResponse.id,
      amount: validatedBid.amount,
      description: validatedBid.description,
      breakdown: validatedBid.breakdown,
      reasoning: validatedBid.reasoning
    };

    // Log the response for debugging
    console.log("📤 Sending response to frontend:", responseData);

    res.json(responseData);

    } catch (error) {
    logger.error("❌ === GENERATE SAMPLE BID ROUTE FAILED ===");
    logger.error("Error message:", error.message);
    res.status(500).json({ error: error.message });
  }
});

// Frontend should call this endpoint with:
// {
//   "business_id": "user-id",
//   "category": "photography", 
//   "request_data": { ... }  // or "sample_request": { ... }
// }

// 2. Training Data Retrieval Endpoint
app.get('/api/autobid/training-data/:business_id/:category', async (req, res) => {
  logger.info("📊 === TRAINING DATA RETRIEVAL ROUTE STARTED ===");
  
  try {
    const { business_id, category } = req.params;
    logger.info(`📋 Fetching training data for Business ${business_id}, Category: ${category}`);

    const trainingData = await getBusinessTrainingData(business_id, category);
    
    res.json({
      success: true,
      business_responses: trainingData.responses || [],
      feedback_data: trainingData.feedback || []
        });

    } catch (error) {
    logger.error("❌ Error retrieving training data:", error);
    res.status(500).json({ error: error.message });
  }
});

// 3. Training Status Endpoint
app.get('/api/autobid/training-status/:business_id', async (req, res) => {
  console.log("📈 === TRAINING STATUS ROUTE STARTED ===");
  
  try {
    const { business_id } = req.params;
    console.log(`📋 Fetching training status for Business ${business_id}`);

    // Get business categories
    const { data: businessProfile, error: profileError } = await supabase
      .from('business_profiles')
      .select('business_category')
      .eq('id', business_id)
      .single();

    if (profileError) {
      console.error("❌ Error fetching business profile:", profileError);
      return res.status(500).json({ error: "Failed to fetch business profile" });
    }

    let categories = [];
    if (businessProfile?.business_category) {
      categories = Array.isArray(businessProfile.business_category) 
        ? businessProfile.business_category.filter(cat => cat !== 'other')
        : [businessProfile.business_category];
    }

    console.log(`🏢 Business categories:`, categories);

    // Get training progress for each category
    const { data: progress, error: progressError } = await supabase
      .from('autobid_training_progress')
      .select('*')
      .eq('business_id', business_id)
      .in('category', categories);

    if (progressError) {
      console.error("❌ Error fetching training progress:", progressError);
      return res.status(500).json({ error: "Failed to fetch training progress" });
    }

    const categoryStatus = categories.map(category => {
      const categoryProgress = progress.find(p => p.category === category);
      return {
        category,
        training_completed: categoryProgress?.training_completed || false,
        consecutive_approvals: categoryProgress?.consecutive_approvals || 0,
        total_scenarios: categoryProgress?.total_scenarios_completed || 0
      };
    });

    const allComplete = categoryStatus.every(cat => cat.training_completed);

    console.log("✅ Training status retrieved:", categoryStatus);

    res.json({
      success: true,
      categories: categoryStatus,
      all_complete: allComplete
    });

  } catch (error) {
    console.error("❌ Error getting training status:", error);
    res.status(500).json({ error: error.message });
  }
});

// 4. Training Feedback Endpoint
app.post('/api/autobid/training-feedback', async (req, res) => {
  console.log("💬 === TRAINING FEEDBACK ROUTE STARTED ===");
  console.log("📋 Request body:", JSON.stringify(req.body, null, 2));
  
  try {
    const { 
      business_id, 
      training_response_id, 
      feedback_type, 
      feedback_text, 
      specific_issues, 
      suggested_improvements,
      // Handle frontend field names
      category,
      sample_bid_id,
      approved,
      feedback,
      suggested_changes,
      // New field for AI bid data
      ai_bid_data
    } = req.body;

    // Use the correct field names
    const actualBusinessId = business_id;
    const actualFeedbackType = feedback_type || (approved ? 'approved' : 'rejected');
    const actualFeedbackText = feedback_text || feedback || (approved ? 'Approved' : 'Needs adjustment');

    if (!actualBusinessId || !actualFeedbackType) {
      console.log("❌ Missing required fields:");
      console.log("  - business_id:", actualBusinessId);
      console.log("  - feedback_type:", actualFeedbackType);
      
      return res.status(400).json({ 
        error: "Missing required fields: business_id and feedback_type (or approved)" 
      });
    }

    // Handle AI bid data insertion if provided
    let actualTrainingResponseId = training_response_id || sample_bid_id;
    
    if (ai_bid_data && !actualTrainingResponseId) {
      console.log("📝 Inserting AI bid data into training responses");
      
      // Get a training request ID for this category
      const { data: trainingRequests, error: trainingError } = await supabase
        .from('autobid_training_requests')
        .select('id')
        .eq('category', category)
        .limit(1);

      if (trainingError) {
        console.error("❌ Error fetching training requests:", trainingError);
        return res.status(500).json({ error: "Failed to fetch training requests" });
      }

      if (!trainingRequests || trainingRequests.length === 0) {
        console.error("❌ No training requests available for category:", category);
        return res.status(404).json({ error: "No training requests available for this category" });
      }

      const requestId = trainingRequests[0].id;

      // Insert the AI bid
      const { data: aiResponse, error: aiError } = await supabase
        .from('autobid_training_responses')
        .insert({
          business_id: actualBusinessId,
          request_id: requestId,
          bid_amount: ai_bid_data.bid_amount,
          bid_description: ai_bid_data.bid_description,
          pricing_breakdown: ai_bid_data.pricing_breakdown,
          pricing_reasoning: ai_bid_data.pricing_reasoning,
          is_training: true,
          is_ai_generated: true,
          category: category
        })
        .select()
        .single();

      if (aiError) {
        console.error("❌ Error inserting AI bid:", aiError);
        return res.status(500).json({ error: "Failed to insert AI bid" });
      }

      actualTrainingResponseId = aiResponse.id;
      console.log("✅ AI bid inserted with ID:", actualTrainingResponseId);
    }

    // Check for existing feedback to prevent duplicates
    const { data: existingFeedback, error: checkError } = await supabase
      .from('autobid_training_feedback')
      .select('id')
      .eq('business_id', actualBusinessId)
      .eq('training_response_id', actualTrainingResponseId)
      .maybeSingle();

    if (checkError) {
      console.error("❌ Error checking existing feedback:", checkError);
      return res.status(500).json({ error: "Failed to check existing feedback" });
    }

    if (existingFeedback) {
      console.log("⚠️ Feedback already exists for this training response, skipping duplicate");
      return res.status(409).json({ 
        error: "Feedback already submitted for this training response" 
      });
    }

    // Store feedback
    const { data: feedbackData, error: feedbackError } = await supabase
      .from('autobid_training_feedback')
      .insert({
        business_id: actualBusinessId,
        training_response_id: actualTrainingResponseId,
        feedback_type: actualFeedbackType,
        feedback_text: actualFeedbackText,
        specific_issues: specific_issues || (actualFeedbackType === 'rejected' ? { general: 'needs_adjustment' } : null),
        suggested_improvements: suggested_improvements || suggested_changes
      })
      .select()
      .single();

    if (feedbackError) {
      console.error("❌ Error storing feedback:", feedbackError);
      
      // If it's an RLS policy error, try to handle it gracefully
      if (feedbackError.code === '42501') {
        console.log("⚠️ RLS policy blocked feedback insert, continuing without feedback storage");
        // Continue without storing feedback - the main functionality should still work
      } else {
        throw new Error(`Failed to store feedback: ${feedbackError.message}`);
      }
    } else {
      console.log("✅ Feedback stored successfully:", feedbackData);
    }

    // Update training progress based on feedback
    if (actualFeedbackType === 'approved') {
      await updateTrainingProgress(actualBusinessId, actualTrainingResponseId);
    }

    res.json({
      success: true,
      feedback_id: feedbackData.id,
      ai_bid_id: actualTrainingResponseId
    });

  } catch (error) {
    console.error("❌ Error processing feedback:", error);
    res.status(500).json({ error: error.message });
  }
});

// Helper Functions for Training System

async function getBusinessTrainingData(businessId, category) {
  console.log(`🔍 Fetching training data for Business ${businessId}, Category: ${category}`);

  // First, let's check what's actually in the database
  console.log(`📊 Checking all responses for business ${businessId}:`);
  const { data: allBusinessResponses, error: allError } = await supabase
    .from('autobid_training_responses')
    .select('id, business_id, category, is_training, is_ai_generated, bid_amount, created_at')
    .eq('business_id', businessId);

  if (allError) {
    console.error("❌ Error fetching all business responses:", allError);
  } else {
    console.log(`📊 All responses for business:`, allBusinessResponses);
    console.log(`📊 Categories found:`, [...new Set(allBusinessResponses.map(r => r.category))]);
    console.log(`📊 Training flags:`, allBusinessResponses.map(r => ({ id: r.id, is_training: r.is_training, is_ai_generated: r.is_ai_generated })));
  }

  // Fetch business responses for this category with more flexible filters
  console.log(`📊 Querying autobid_training_responses with filters:`);
  console.log(`  - business_id: ${businessId}`);
  console.log(`  - category: ${category}`);
  console.log(`  - is_training: true`);
  console.log(`  - is_ai_generated: false`);

  const { data: responses, error: responsesError } = await supabase
    .from('autobid_training_responses')
    .select(`
      *,
      autobid_training_requests(request_data)
    `)
    .eq('business_id', businessId)
    .eq('category', category)
    .eq('is_training', true)
    .eq('is_ai_generated', false)
    .order('created_at', { ascending: true });

  if (responsesError) {
    console.error("❌ Error fetching training responses:", responsesError);
    throw new Error(`Failed to fetch training responses: ${responsesError.message}`);
  }

  console.log(`📊 Raw responses data:`, responses);
  console.log(`📊 Number of responses found: ${responses?.length || 0}`);

  // If no responses found, try without the is_training filter
  if (!responses || responses.length === 0) {
    console.log(`⚠️ No responses found with is_training=true, trying without that filter...`);
    
    const { data: fallbackResponses, error: fallbackError } = await supabase
      .from('autobid_training_responses')
      .select(`
        *,
        autobid_training_requests(request_data)
      `)
      .eq('business_id', businessId)
      .eq('category', category)
      .eq('is_ai_generated', false)
      .order('created_at', { ascending: true });

    if (fallbackError) {
      console.error("❌ Error fetching fallback responses:", fallbackError);
    } else {
      console.log(`📊 Fallback responses found: ${fallbackResponses?.length || 0}`);
      if (fallbackResponses && fallbackResponses.length > 0) {
        console.log(`📊 Using fallback responses instead`);
        responses = fallbackResponses;
      }
    }
  }

  // Fetch feedback data
  const { data: feedback, error: feedbackError } = await supabase
    .from('autobid_training_feedback')
    .select('*')
    .eq('business_id', businessId)
    .order('created_at', { ascending: true });

  if (feedbackError) {
    console.error("❌ Error fetching feedback:", feedbackError);
    throw new Error(`Failed to fetch feedback: ${feedbackError.message}`);
  }

  console.log(`📊 Found ${responses?.length || 0} responses and ${feedback?.length || 0} feedback entries`);

  return { responses: responses || [], feedback: feedback || [] };
}

async function generateAIBidForTraining(trainingData, sampleRequest, category, businessId) {
  console.log(`🤖 Generating AI bid for training with ${trainingData.responses.length} responses`);

  // Fetch business pricing rules for training
  console.log(`🔍 Fetching pricing rules for Business ${businessId}, Category: ${category}`);
  console.log(`🔍 Query parameters: business_id=${businessId}, category=${category}`);
  
  const { data: pricingRulesData, error: pricingError } = await supabase
    .from("business_pricing_rules")
    .select("*")
    .eq("business_id", businessId)
    .eq("category", category)
    .order("created_at", { ascending: false })
    .limit(1);

  let pricingRules = null;
  if (pricingError) {
    console.warn("⚠️ Error fetching pricing rules for Business ID:", businessId, "Category:", category, "Error:", pricingError);
  } else if (pricingRulesData && pricingRulesData.length > 0) {
    pricingRules = pricingRulesData[0];
    console.log("✅ Found pricing rules for business:", pricingRules);
  } else {
    console.warn("⚠️ No pricing rules found for Business ID:", businessId, "Category:", category);
    
    // Debug: Check if there are any pricing rules for this business at all
    const { data: allBusinessRules, error: allRulesError } = await supabase
      .from("business_pricing_rules")
      .select("id, category, created_at")
      .eq("business_id", businessId);
    
    if (allRulesError) {
      console.warn("⚠️ Error checking all business rules:", allRulesError);
    } else {
      console.log(`🔍 Found ${allBusinessRules?.length || 0} total pricing rules for business ${businessId}:`, allBusinessRules);
    }
  }

  // Fetch business packages for training
  console.log(`📦 Fetching packages for Business ${businessId}`);
  const { data: businessPackages, error: packagesError } = await supabase
    .from("business_packages")
    .select("*")
    .eq("business_id", businessId)
    .order("display_order", { ascending: true });

  if (packagesError) {
    console.warn("⚠️ No packages found for Business ID:", businessId);
  } else {
    console.log(`📦 Found ${businessPackages?.length || 0} packages for business`);
  }

  // Calculate base pricing (simplified for conversation starter approach)
  let basePrice = 0;
  let travelFees = { fee: 0, warning: null };
  let finalPrice = 0;

  if (pricingRules) {
    // Use explicit pricing rules as the foundation
    basePrice = calculateCategoryPricing(sampleRequest, pricingRules);
    
    // Apply platform markup if specified
    finalPrice = basePrice;
    if (pricingRules.platform_fee_markup_percent) {
      const markup = finalPrice * (parseFloat(pricingRules.platform_fee_markup_percent) / 100);
      finalPrice += markup;
    }
    
    // Calculate travel fees for warning purposes
    travelFees = calculateTravelFees(null, sampleRequest.location, pricingRules);
    
    console.log(`💰 Base pricing calculated: $${basePrice} -> Final $${finalPrice}`);
  } else {
    // No pricing rules - let AI generate custom bid based on request details
    basePrice = 0; // Let AI determine based on request
    finalPrice = 0; // Let AI determine based on request
    console.log(`⚠️ No pricing rules found, allowing AI to generate custom bid based on request details`);
  }

  // Process training data for AI
  const processedData = processTrainingDataForAI(trainingData);
  
  // Log feedback analysis for debugging
  console.log("📊 Feedback Analysis:");
  console.log("  - Pricing Adjustments:", processedData.feedback_preferences.pricing_adjustments);
  console.log("  - Common Issues:", processedData.feedback_preferences.common_issues);
  console.log("  - Specific Feedback:", processedData.feedback_preferences.specific_feedback.slice(0, 2));
  console.log("  - Preferred Improvements:", processedData.feedback_preferences.preferred_improvements.slice(0, 2));
  
  // Create AI prompt with training data AND pricing rules
  const prompt = createTrainingAIPrompt(processedData, sampleRequest, category, pricingRules, businessPackages, {
    basePrice,
    travelFees,
    finalPrice
  });
  
  console.log("📜 Training AI Prompt:", prompt);

  // Call OpenAI
  const completion = await openai.chat.completions.create({
    model: "gpt-4o-mini",
    messages: [{ role: "system", content: prompt }],
    temperature: 0.3,
  });

  const aiBidRaw = completion.choices[0].message.content;
  console.log("📄 Raw AI response:", aiBidRaw);

  // Parse AI response
  const match = aiBidRaw.match(/```json\n([\s\S]*?)\n```/);
  let aiBidClean = match ? match[1].trim() : aiBidRaw.trim();

  let aiBid;
  try {
    aiBid = JSON.parse(aiBidClean);
    console.log("✅ Parsed AI bid:", aiBid);
  } catch (error) {
    console.error("❌ Error parsing AI bid response:", aiBidClean, error);
    throw new Error(`Failed to parse AI response: ${error.message}`);
  }

  // Validate and adjust pricing using business rules (same as production)
  const validatedBid = validateAndAdjustPricingForTraining(aiBid, pricingRules, trainingData);
  
  // Use the calculated final price only if pricing rules are configured
  if (pricingRules) {
    validatedBid.bidAmount = finalPrice;
  }
  
  console.log(`💰 Final validated training bid: $${validatedBid.bidAmount}`);

  // Convert nested objects to strings for frontend compatibility
  const breakdown = typeof aiBid.pricingBreakdown === 'object' 
    ? JSON.stringify(aiBid.pricingBreakdown, null, 2)
    : (aiBid.pricingBreakdown || aiBid.breakdown || "");
    
  const reasoning = typeof aiBid.pricingReasoning === 'object'
    ? JSON.stringify(aiBid.pricingReasoning, null, 2)
    : (aiBid.pricingReasoning || aiBid.reasoning || "");

  return {
    amount: validatedBid.bidAmount,
    description: validatedBid.bidDescription,
    breakdown: breakdown,
    reasoning: reasoning
  };
}

async function storeAIBid(businessId, requestId, generatedBid, category) {
  console.log(`💾 Storing AI bid for Business ${businessId}`);

  const insertData = {
    business_id: businessId,
    bid_amount: generatedBid.amount,
    bid_description: generatedBid.description,
    pricing_breakdown: generatedBid.breakdown,
    pricing_reasoning: generatedBid.reasoning,
    is_training: true,
    is_ai_generated: true,
    category: category
  };

  // Only add request_id if it's not null
  if (requestId) {
    insertData.request_id = requestId;
  }

  const { data: aiResponse, error: insertError } = await supabase
    .from('autobid_training_responses')
    .insert(insertData)
    .select()
    .single();

  if (insertError) {
    console.error("❌ Error storing AI bid:", insertError);
    throw new Error(`Failed to store AI bid: ${insertError.message}`);
  }

  return aiResponse;
}

async function updateTrainingProgress(businessId, trainingResponseId) {
  console.log(`📈 Updating training progress for Business ${businessId}`);

  // Get the category and AI generation status from the training response
  const { data: response, error: responseError } = await supabase
    .from('autobid_training_responses')
    .select('category, is_ai_generated')
    .eq('id', trainingResponseId)
    .single();

  if (responseError) {
    console.error("❌ Error fetching training response:", responseError);
    return;
  }

  console.log(`📊 Training response details: category=${response.category}, is_ai_generated=${response.is_ai_generated}`);

  // Get current progress first
  const { data: currentProgress, error: progressFetchError } = await supabase
    .from('autobid_training_progress')
    .select('consecutive_approvals, total_scenarios_completed, scenarios_approved')
    .eq('business_id', businessId)
    .eq('category', response.category)
    .single();

  if (progressFetchError) {
    console.error("❌ Error fetching current progress:", progressFetchError);
    
    // If no record exists, create one
    if (progressFetchError.code === 'PGRST116') {
      console.log("📝 Creating new training progress record");
      const { error: insertError } = await supabase
        .from('autobid_training_progress')
        .insert({
          business_id: businessId,
          category: response.category,
          consecutive_approvals: 1,
          total_scenarios_completed: response.is_ai_generated ? 0 : 1, // Only increment for sample requests
          scenarios_approved: response.is_ai_generated ? 1 : 0, // Only increment for AI bids
          training_completed: false,
          last_training_date: new Date().toISOString()
        });

      if (insertError) {
        console.error("❌ Error creating training progress record:", insertError);
      } else {
        console.log("✅ New training progress record created");
      }
      return;
    }
    return;
  }

  // Prepare update data based on whether it's an AI bid or sample request
  const updateData = {
    consecutive_approvals: (currentProgress?.consecutive_approvals || 0) + 1,
    last_training_date: new Date().toISOString()
  };

  if (response.is_ai_generated) {
    // For AI bids, only increment scenarios_approved
    updateData.scenarios_approved = (currentProgress?.scenarios_approved || 0) + 1;
    console.log(`📈 Incrementing scenarios_approved for AI bid`);
  } else {
    // For sample requests, only increment total_scenarios_completed
    updateData.total_scenarios_completed = (currentProgress?.total_scenarios_completed || 0) + 1;
    console.log(`📈 Incrementing total_scenarios_completed for sample request`);
  }

  // Update existing progress
  const { error: progressError } = await supabase
    .from('autobid_training_progress')
    .update(updateData)
    .eq('business_id', businessId)
    .eq('category', response.category);

  if (progressError) {
    console.error("❌ Error updating training progress:", progressError);
  } else {
    console.log("✅ Training progress updated");
  }
}

function processTrainingDataForAI(trainingData) {
  console.log("🔍 Processing training data for AI");

  const processedData = {
    business_patterns: analyzeBusinessPatterns(trainingData.responses),
    pricing_strategy: extractPricingStrategy(trainingData.responses),
    feedback_preferences: analyzeFeedbackPreferences(trainingData.feedback),
    service_preferences: extractServicePreferences(trainingData.responses),
    responses: trainingData.responses // Include raw responses for bid range calculation
  };

  console.log("📊 Processed data:", processedData);
  return processedData;
}

function analyzeBusinessPatterns(responses) {
  const patterns = {
    average_bid_amount: 0,
    pricing_factors: [],
    service_emphasis: [],
    description_style: ''
  };

  if (responses.length > 0) {
    // Calculate average bid amount
    const totalAmount = responses.reduce((sum, response) => sum + parseFloat(response.bid_amount), 0);
    patterns.average_bid_amount = totalAmount / responses.length;

    // Analyze pricing breakdown patterns
    patterns.pricing_factors = extractPricingFactors(responses);

    // Analyze service emphasis
    patterns.service_emphasis = extractServiceEmphasis(responses);

    // Analyze description style
    patterns.description_style = analyzeDescriptionStyle(responses);
  }

  return patterns;
}

function extractPricingStrategy(responses) {
  const strategies = {
    premium_pricing: false,
    competitive_pricing: false,
    value_based_pricing: false,
    cost_plus_pricing: false
  };

  // Analyze pricing reasoning to determine strategy
  responses.forEach(response => {
    const reasoning = response.pricing_reasoning?.toLowerCase() || '';

    if (reasoning.includes('premium') || reasoning.includes('high-end')) {
      strategies.premium_pricing = true;
    }
    if (reasoning.includes('competitive') || reasoning.includes('market rate')) {
      strategies.competitive_pricing = true;
    }
    if (reasoning.includes('value') || reasoning.includes('quality')) {
      strategies.value_based_pricing = true;
    }
    if (reasoning.includes('cost') || reasoning.includes('overhead')) {
      strategies.cost_plus_pricing = true;
    }
  });

  return strategies;
}

function extractPricingFactors(responses) {
  const factors = [];
  responses.forEach(response => {
    const breakdown = response.pricing_breakdown?.toLowerCase() || '';
    if (breakdown.includes('hour') || breakdown.includes('time')) factors.push('hourly_rate');
    if (breakdown.includes('person') || breakdown.includes('guest')) factors.push('per_person');
    if (breakdown.includes('equipment') || breakdown.includes('gear')) factors.push('equipment');
    if (breakdown.includes('travel') || breakdown.includes('mileage')) factors.push('travel');
    if (breakdown.includes('editing') || breakdown.includes('post')) factors.push('post_production');
  });
  return [...new Set(factors)];
}

function extractServiceEmphasis(responses) {
  const emphasis = [];
  responses.forEach(response => {
    const description = response.bid_description?.toLowerCase() || '';
    if (description.includes('premium') || description.includes('luxury')) emphasis.push('premium_quality');
    if (description.includes('experience') || description.includes('professional')) emphasis.push('experience');
    if (description.includes('package') || description.includes('complete')) emphasis.push('comprehensive_packages');
    if (description.includes('custom') || description.includes('personalized')) emphasis.push('customization');
  });
  return [...new Set(emphasis)];
}

function analyzeDescriptionStyle(responses) {
  const descriptions = responses.map(r => r.bid_description || '').join(' ');
  const wordCount = descriptions.split(' ').length;
  
  if (wordCount > 200) return 'detailed';
  if (wordCount > 100) return 'moderate';
  return 'concise';
}

function analyzeFeedbackPreferences(feedback) {
  const preferences = {
    approval_rate: 0,
    common_issues: [],
    pricing_adjustments: [],
    specific_feedback: [],
    preferred_improvements: []
  };

  if (feedback.length > 0) {
    const approvals = feedback.filter(f => f.feedback_type === 'approved').length;
    preferences.approval_rate = approvals / feedback.length;

    // Extract detailed feedback analysis from rejected feedback
    const rejectedFeedback = feedback.filter(f => f.feedback_type === 'rejected');
    const feedbackAnalysis = extractCommonIssues(rejectedFeedback);
    
    preferences.common_issues = feedbackAnalysis.issues;
    preferences.pricing_adjustments = feedbackAnalysis.pricingAdjustments;
    preferences.specific_feedback = feedbackAnalysis.specificFeedback;

    // Extract approved feedback patterns for positive learning
    const approvedFeedback = feedback.filter(f => f.feedback_type === 'approved');
    approvedFeedback.forEach(f => {
      if (f.feedback_text) {
        preferences.preferred_improvements.push(f.feedback_text);
      }
    });
  }

  return preferences;
}

function extractCommonIssues(rejectedFeedback) {
  const issues = [];
  const pricingAdjustments = [];
  const specificFeedback = [];

  rejectedFeedback.forEach(feedback => {
    const text = feedback.feedback_text?.toLowerCase() || '';
    const specificIssues = feedback.specific_issues || {};
    const suggestedImprovements = feedback.suggested_improvements || {};

    // Extract pricing-specific feedback
    if (text.includes('too high') || text.includes('expensive') || text.includes('overpriced')) {
      issues.push('pricing_too_high');
      pricingAdjustments.push('reduce_pricing');
    }
    if (text.includes('too low') || text.includes('cheap') || text.includes('underpriced')) {
      issues.push('pricing_too_low');
      pricingAdjustments.push('increase_pricing');
    }
    if (text.includes('missing') || text.includes('incomplete')) {
      issues.push('incomplete_description');
    }
    if (text.includes('wrong') || text.includes('incorrect')) {
      issues.push('incorrect_services');
    }

    // Extract specific feedback from structured data
    if (specificIssues.pricing) {
      issues.push(`pricing_${specificIssues.pricing}`);
      if (specificIssues.pricing === 'too_high') pricingAdjustments.push('reduce_pricing');
      if (specificIssues.pricing === 'too_low') pricingAdjustments.push('increase_pricing');
    }
    if (specificIssues.description) {
      issues.push(`description_${specificIssues.description}`);
    }
    if (specificIssues.services) {
      issues.push(`services_${specificIssues.services}`);
    }

    // Store specific feedback text for AI learning
    if (feedback.feedback_text) {
      specificFeedback.push(feedback.feedback_text);
    }
    if (suggestedImprovements) {
      specificFeedback.push(`Suggested: ${JSON.stringify(suggestedImprovements)}`);
    }
  });

  return {
    issues: [...new Set(issues)],
    pricingAdjustments: [...new Set(pricingAdjustments)],
    specificFeedback: specificFeedback
  };
}

function extractServicePreferences(responses) {
  const preferences = [];
  responses.forEach(response => {
    const description = response.bid_description?.toLowerCase() || '';
    if (description.includes('full day') || description.includes('complete coverage')) preferences.push('full_coverage');
    if (description.includes('engagement') || description.includes('pre-wedding')) preferences.push('engagement_sessions');
    if (description.includes('album') || description.includes('prints')) preferences.push('physical_products');
    if (description.includes('online') || description.includes('digital')) preferences.push('digital_delivery');
  });
  return [...new Set(preferences)];
}

function createTrainingAIPrompt(processedData, sampleRequest, category, pricingRules, businessPackages, {
  basePrice,
  travelFees,
  finalPrice
}) {
  const categoryHandlers = {
    photography: {
      pricingFactors: "hourly rates, coverage duration, deliverables, equipment needs, post-production time",
      serviceTypes: "full day coverage, engagement sessions, wedding albums, online galleries"
    },
    videography: {
      pricingFactors: "hourly rates, coverage duration, deliverables, equipment needs, post-production time",
      serviceTypes: "ceremony coverage, reception coverage, highlight reel, full film, drone footage"
    },
    catering: {
      pricingFactors: "per-person costs, guest count, food complexity, service level, equipment needs",
      serviceTypes: "full-service catering, delivery only, setup/cleanup, dietary accommodations"
    },
    dj: {
      pricingFactors: "hourly rates, event duration, equipment needs, additional services, travel distance",
      serviceTypes: "MC services, lighting, photo booth, music selection, equipment setup"
    },
    beauty: {
      pricingFactors: "per-person rates, service type, trial sessions, travel fees, product costs",
      serviceTypes: "hair styling, makeup, trials, on-site services, group packages"
    },
    florist: {
      pricingFactors: "arrangement types, flower costs, setup fees, delivery, consultation",
      serviceTypes: "bouquets, centerpieces, ceremony decor, delivery/setup, consultations"
    },
    wedding_planning: {
      pricingFactors: "planning level, guest count, timeline, vendor management, communication needs",
      serviceTypes: "full planning, partial planning, day-of coordination, vendor referrals"
    }
  };

  const categoryInfo = categoryHandlers[category] || categoryHandlers.photography;

  // Format pricing rules for AI consumption
  const formatPricingRules = (rules) => {
    if (!rules) return "No pricing rules configured";
    
    return `
**PRICING RULES CONFIGURATION:**
- **Category:** ${rules.category || 'Not specified'}
- **Pricing Model:** ${rules.pricing_model || 'Not specified'}
- **Base Price:** $${rules.base_price || 'Not set'}
- **Hourly Rate:** $${rules.hourly_rate || 'Not set'}
- **Per Person Rate:** $${rules.per_person_rate || 'Not set'}
- **Travel Fee:** $${rules.travel_fee_per_mile || 'Not set'} per mile
- **Bid Aggressiveness:** ${rules.bid_aggressiveness || 'Not specified'}
- **Accept Unknowns:** ${rules.accept_unknowns ? 'Yes' : 'No'}
- **Rush Fee:** ${rules.rush_fee_percent || 'Not set'}%
- **Deposit:** ${rules.deposit_percent || 'Not set'}%
- **Min Booking Notice:** ${rules.min_booking_notice_hours || 'Not set'} hours
- **Min Duration:** ${rules.min_duration_hours || 'Not set'} hours
- **Require Consultation:** ${rules.require_consultation ? 'Yes' : 'No'}
- **Max Distance:** ${rules.max_distance_miles || 'Not set'} miles
- **Platform Markup:** ${rules.platform_fee_markup_percent || 'Not set'}%
- **Include Tax:** ${rules.include_tax ? 'Yes' : 'No'}
- **Tax Rate:** ${rules.tax_rate_percent || 'Not set'}%

**MULTIPLIERS & DISCOUNTS:**
- **Holiday Multiplier:** ${rules.holiday_multiplier || 'Not set'}
- **Weekend Multiplier:** ${rules.weekend_multiplier || 'Not set'}
- **Evening Multiplier:** ${rules.evening_multiplier || 'Not set'}
- **Morning Discount:** ${rules.morning_discount_percent || 'Not set'}%
- **Long Booking Discount:** ${rules.discount_for_long_booking_percent || 'Not set'}% (after ${rules.long_booking_hours_threshold || 'Not set'} hours)

**TRAVEL & LOGISTICS:**
- **Travel Included Miles:** ${rules.travel_included_miles || 'Not set'}
- **Per Mile Overage Fee:** $${rules.per_mile_overage_fee || 'Not set'}
- **Base Price Includes Hours:** ${rules.base_price_includes_hours || 'Not set'}

**SERVICE SPECIFICS:**
- **Image Style:** ${rules.image_style || 'Not specified'}
- **Editing Style:** ${rules.editing_style || 'Not specified'}
- **Turnaround Time:** ${rules.turnaround_time_days || 'Not set'} days
- **Print Rights Included:** ${rules.print_rights_included ? 'Yes' : 'No'}
- **Online Gallery Included:** ${rules.online_gallery_included ? 'Yes' : 'No'}
- **Watermark Images:** ${rules.watermark_images ? 'Yes' : 'No'}

**LOCATION PREFERENCES:**
- **Preferred Locations:** ${rules.preferred_locations || 'None specified'}
- **Excluded Locations:** ${rules.excluded_locations || 'None specified'}

**COMPLEX DATA:**
- **Base Category Rates:** ${rules.base_category_rates ? JSON.stringify(rules.base_category_rates) : 'Not configured'}
- **Travel Config:** ${rules.travel_config ? JSON.stringify(rules.travel_config) : 'Not configured'}
- **Platform Markup:** ${rules.platform_markup ? JSON.stringify(rules.platform_markup) : 'Not configured'}
- **Consultation Required:** ${rules.consultation_required ? 'Yes' : 'No'}
- **Dealbreakers:** ${rules.dealbreakers ? JSON.stringify(rules.dealbreakers) : 'None'}
- **Style Preferences:** ${rules.style_preferences ? JSON.stringify(rules.style_preferences) : 'Not configured'}`;
  };

  // Format business packages for AI consumption
  const formatBusinessPackages = (packages) => {
    if (!packages || packages.length === 0) return "No packages configured";
    
    return packages.map(pkg => `
**PACKAGE: ${pkg.name}**
- **Price:** $${pkg.price}
- **Description:** ${pkg.description || 'No description'}
- **Features:** ${pkg.features ? pkg.features.join(', ') : 'No features listed'}
- **Display Order:** ${pkg.display_order || 'Not specified'}`).join('\n\n');
  };

  // Pricing calculation is now handled by the new helper functions above

  return `
You are an AI assistant that generates conversation-starting bids for ${category} services. Your goal is to provide an accurate base offer with smart upsell suggestions, not perfect pricing. ${!pricingRules ? 'Since no pricing rules are configured, generate a custom bid amount based on the specific request details, duration, location, and your training patterns.' : ''}

### BUSINESS PRICING RULES (FOUNDATION):
${formatPricingRules(pricingRules)}

### BUSINESS PACKAGES (AVAILABLE OPTIONS):
${formatBusinessPackages(businessPackages)}

### BASE PRICING CALCULATION:
${pricingRules ? `
- **Base Price:** $${basePrice}
- **Platform Markup:** ${pricingRules.platform_fee_markup_percent ? `${pricingRules.platform_fee_markup_percent}%` : 'None'}
- **Final Base Price:** $${finalPrice}
- **Travel Warning:** ${travelFees.warning || 'None'}` : `
- **No pricing rules configured - generate custom bid based on request details and training patterns**
- **Training Average:** $${processedData.business_patterns.average_bid_amount.toFixed(2)}
- **Travel Warning:** ${travelFees.warning || 'None'}`}

### CONSULTATION REQUIREMENTS:
${pricingRules?.require_consultation ? 'MUST include consultation call requirement.' : 'No consultation call required.'}

### BUSINESS TRAINING PATTERNS:
- **Average Training Bid:** $${processedData.business_patterns.average_bid_amount.toFixed(2)}
- **Service Emphasis:** ${processedData.service_preferences.join(', ')}
- **Description Style:** ${processedData.business_patterns.description_style}

### FEEDBACK LEARNING:
- **Common Issues to Avoid:** ${processedData.feedback_preferences.common_issues.join(', ') || 'none'}
- **Preferred Improvements:** ${processedData.feedback_preferences.preferred_improvements.slice(0, 2).join(' | ') || 'none'}

### SPECIFIC REQUEST:
- **Duration:** ${sampleRequest.duration}
- **Event Type:** ${sampleRequest.event_type}
- **Guest Count:** ${sampleRequest.guest_count}
- **Location:** ${sampleRequest.location}
- **Requirements:** ${sampleRequest.requirements?.join(', ')}

### CATEGORY-SPECIFIC STRATEGY:
${category === 'photography' ? `
**PHOTOGRAPHY FOCUS:**
- Base pricing by service type (weddings, family, couples, portraits)
- Common add-ons: Second shooter, engagement sessions, bridals, prints/albums, videography
- Always mention consultation call requirement
- Include travel disclaimer for engagements/bridals
${!pricingRules ? '- For graduation photography (3 hours): Consider $400-800 range based on location and requirements' : ''}` : ''}
${category === 'dj' ? `
**DJ FOCUS:**
- First hour premium, then hourly rate
- Seasonal pricing adjustments
- Add-ons: MC services, lighting, cold sparks, ceremony audio
- Music style matching important` : ''}
${category === 'videography' ? `
**VIDEOGRAPHY FOCUS:**
- Full-day vs AM/PM pricing
- Add-ons: Second videographer, drone, speed editing, ceremony audio
- Bundle with photography when possible` : ''}

### CONVERSATION STARTER APPROACH:
${pricingRules ? `
1. **BASE OFFER:** Use the calculated base price of $${finalPrice} as your starting point` : `
1. **BASE OFFER:** Generate a custom bid amount based on the specific request details, duration, location, and training patterns`}
2. **UPSELL SUGGESTIONS:** Include 2-3 relevant add-ons as optional enhancements
3. **CONSULTATION CALL:** ${pricingRules?.require_consultation ? 'MUST mention consultation call requirement' : 'Optional to mention'}
4. **TRAVEL WARNING:** ${travelFees.warning ? `Include: "${travelFees.warning}"` : 'No travel warning needed'}
5. **DEALBREAKERS:** ${pricingRules?.dealbreakers ? `Avoid: ${JSON.stringify(pricingRules.dealbreakers)}` : 'No dealbreakers specified'}

### BID STRUCTURE:
- Start with warm, professional greeting
- Present the base offer clearly
- Suggest 2-3 relevant add-ons as "optional enhancements"
- Include consultation call if required
- End with call-to-action for next steps

### RETURN JSON FORMAT ONLY:
\`\`\`json
{
  "bidAmount": ${pricingRules ? finalPrice : '<custom_amount_based_on_request>'},
  "bidDescription": "<conversation-starting bid with base offer and upsell suggestions>",
  "pricingBreakdown": "${pricingRules ? `Base Price: $${basePrice}\\nPlatform Markup: ${pricingRules.platform_fee_markup_percent ? `${pricingRules.platform_fee_markup_percent}%` : 'None'}\\nTotal: $${finalPrice}` : 'Custom pricing based on request details and training patterns'}",
  "pricingReasoning": "<brief explanation of pricing approach and upsell strategy>"
}
\`\`\`
`;
}

// -------------------- SOCKET.IO INTEGRATION --------------------
// Create an HTTP server from the Express app
const server = http.createServer(app);

// Initialize Socket.IO with matching CORS settings
const io = new Server(server, {
  cors: {
    origin: ["https://www.savewithbidi.com", "http://localhost:3000"],
    methods: ["GET", "POST"],
  },
});

// Socket.IO connection logic for private messaging
io.on("connection", (socket) => {
  console.log("Socket connected:", socket.id);

  // When a client connects, they send their user ID so they can join their own room.
  socket.on("join", (userId) => {
    console.log(`User ${userId} joined room ${userId}`);
    socket.join(userId);
  });

  // Listen for "send_message" events from clients
  socket.on("send_message", async (data) => {
    console.log("Received message:", data);
    try {
      const { senderId, receiverId, message } = data;
      // Save the message in Supabase (just like your HTTP /send-message endpoint)
      const { data: insertedData, error } = await supabase
        .from("messages")
        .insert([{ sender_id: senderId, receiver_id: receiverId, message }]);
      if (error) {
        console.error("Error saving message:", error);
        return;
      }
      const messageData = { ...data, id: insertedData[0].id };

      // Send the message only to the intended receiver's room
      io.to(receiverId).emit("receive_message", messageData);
      // Optionally, update the sender's UI as well
      socket.emit("receive_message", messageData);
    } catch (err) {
      console.error("Error handling send_message event:", err);
    }
  });

  socket.on("disconnect", () => {
    console.log("Socket disconnected:", socket.id);
  });
});

// production testing
if (process.env.NODE_ENV !== "production") {
  server.listen(5000, () => {
    console.log("Node server listening on port 4242 with Socket.IO enabled! Visit http://localhost:5000");
  });
}

// Pricing validation and adjustment function for training (same logic as production)
function validateAndAdjustPricingForTraining(aiBid, pricingRules, trainingData) {
    let adjustedBid = { ...aiBid };
    const bidAmount = parseFloat(aiBid.bidAmount || aiBid.amount);
    
    console.log(`🔍 Validating training bid amount: $${bidAmount}`);
    
    // PRIMARY: Apply business pricing constraints (highest priority)
    if (pricingRules) {
        const minPrice = parseFloat(pricingRules.min_price);
        const maxPrice = parseFloat(pricingRules.max_price);
        
        if (!isNaN(minPrice) && bidAmount < minPrice) {
            console.log(`⚠️ Training bid $${bidAmount} below business minimum $${minPrice}, adjusting up`);
            adjustedBid.bidAmount = minPrice;
        }
        
        if (!isNaN(maxPrice) && bidAmount > maxPrice) {
            console.log(`⚠️ Training bid $${bidAmount} above business maximum $${maxPrice}, adjusting down`);
            adjustedBid.bidAmount = maxPrice;
        }
        
        // Apply business-specific pricing adjustments
        if (pricingRules.base_price && !isNaN(pricingRules.base_price)) {
            const basePrice = parseFloat(pricingRules.base_price);
            console.log(`💰 Business base price: $${basePrice}`);
            
            // If the AI bid is significantly different from base price, consider adjusting
            const basePriceVariance = 0.3; // Allow 30% variance from base price
            const minBasePrice = basePrice * (1 - basePriceVariance);
            const maxBasePrice = basePrice * (1 + basePriceVariance);
            
            if (adjustedBid.bidAmount < minBasePrice) {
                console.log(`⚠️ Training bid $${adjustedBid.bidAmount} significantly below base price $${basePrice}, adjusting up`);
                adjustedBid.bidAmount = Math.round(minBasePrice);
            }
            
            if (adjustedBid.bidAmount > maxBasePrice) {
                console.log(`⚠️ Training bid $${adjustedBid.bidAmount} significantly above base price $${basePrice}, adjusting down`);
                adjustedBid.bidAmount = Math.round(maxBasePrice);
            }
        }
    }
    
    // SECONDARY: Apply training data insights (only if no business rules or as validation)
    if (trainingData.responses && trainingData.responses.length > 0 && (!pricingRules || !pricingRules.base_price)) {
        const avgTrainingBid = trainingData.responses.reduce((sum, r) => sum + parseFloat(r.bid_amount), 0) / trainingData.responses.length;
        const trainingVariance = 0.2; // Allow 20% variance from training average
        
        const minTrainingPrice = avgTrainingBid * (1 - trainingVariance);
        const maxTrainingPrice = avgTrainingBid * (1 + trainingVariance);
        
        if (adjustedBid.bidAmount < minTrainingPrice) {
            console.log(`⚠️ Training bid $${adjustedBid.bidAmount} below training minimum $${minTrainingPrice.toFixed(2)}, adjusting up`);
            adjustedBid.bidAmount = Math.round(minTrainingPrice);
        }
        
        if (adjustedBid.bidAmount > maxTrainingPrice) {
            console.log(`⚠️ Training bid $${adjustedBid.bidAmount} above training maximum $${maxTrainingPrice.toFixed(2)}, adjusting down`);
            adjustedBid.bidAmount = Math.round(maxTrainingPrice);
        }
    }
    
    // TERTIARY: Ensure bid is a reasonable amount (not too low or too high)
    const finalAmount = Math.max(50, Math.min(50000, adjustedBid.bidAmount)); // $50-$50k range
    if (finalAmount !== adjustedBid.bidAmount) {
        console.log(`⚠️ Training bid adjusted to reasonable range: $${finalAmount}`);
        adjustedBid.bidAmount = finalAmount;
    }
    
    console.log(`✅ Final validated training bid amount: $${adjustedBid.bidAmount}`);
    return adjustedBid;
}

// Add error handling middleware
app.use((err, req, res, next) => {
  console.error('Global error handler:', err);
  res.status(err.status || 500).json({
    error: err.message || 'Internal Server Error',
    details: process.env.NODE_ENV === 'development' ? err.stack : undefined
  });
});

module.exports = app; // Export for Vercel

// Helper function to calculate category-specific pricing
function calculateCategoryPricing(requestData, pricingRules) {
  const eventType = requestData.event_type?.toLowerCase();
  const guestCount = requestData.guest_count || requestData.estimated_guests || 1;
  const duration = requestData.duration;
  
  // Start with base price
  let basePrice = parseFloat(pricingRules.base_price) || 0;
  
  // Apply hourly rate if duration is specified
  if (duration && pricingRules.hourly_rate) {
    const hours = parseInt(duration.match(/(\d+)/)?.[1] || 1);
    basePrice = parseFloat(pricingRules.hourly_rate) * hours;
  }
  
  // Apply per-person rate if applicable
  if (pricingRules.per_person_rate && guestCount > 1) {
    basePrice = parseFloat(pricingRules.per_person_rate) * guestCount;
  }
  
  // Apply wedding premium if applicable
  if (eventType === 'wedding' && pricingRules.wedding_premium) {
    basePrice += parseFloat(pricingRules.wedding_premium);
  }
  
  // Apply rush fee if timeline is tight
  if (requestData.timeline === 'rush' && pricingRules.rush_fee_percent) {
    const rushFee = basePrice * (parseFloat(pricingRules.rush_fee_percent) / 100);
    basePrice += rushFee;
  }
  
  // Apply multipliers based on time of day
  if (pricingRules.evening_multiplier && requestData.time_of_day === 'evening') {
    basePrice *= parseFloat(pricingRules.evening_multiplier);
  }
  
  if (pricingRules.weekend_multiplier && requestData.day_of_week === 'weekend') {
    basePrice *= parseFloat(pricingRules.weekend_multiplier);
  }
  
  if (pricingRules.holiday_multiplier && requestData.is_holiday) {
    basePrice *= parseFloat(pricingRules.holiday_multiplier);
  }
  
  return Math.round(basePrice);
}

// Helper function to calculate duration-based pricing
function calculateDurationPricing(duration, pricingRules) {
  if (!duration || !pricingRules.hourly_rate) {
    return parseFloat(pricingRules.base_price) || 0;
  }
  
  const hours = parseInt(duration.match(/(\d+)/)?.[1] || 1);
  const hourlyRate = parseFloat(pricingRules.hourly_rate);
  
  return Math.round(hourlyRate * hours);
}

// Helper function to apply seasonal pricing
function applySeasonalPricing(basePrice, eventDate, seasonalPricing) {
  if (!eventDate) {
    return basePrice;
  }
  
  // For now, use a simple seasonal adjustment
  // In production, this could be more sophisticated
  const month = new Date(eventDate).getMonth();
  
  // Summer months (May-August) might have higher demand
  if (month >= 4 && month <= 7) {
    return Math.round(basePrice * 1.1); // 10% premium
  }
  
  return basePrice;
}

// Helper function to calculate travel fees
function calculateTravelFees(vendorLocation, eventLocation, travelConfig) {
  if (!eventLocation) {
    return { fee: 0, warning: null };
  }
  
  // Simple distance calculation (in production, use Google Maps API)
  // For now, we'll use a placeholder that can be enhanced later
  const distance = 25; // Placeholder - would calculate actual distance
  
  // Use travel_fee_per_mile from pricing rules
  const travelFeePerMile = travelConfig?.travel_fee_per_mile || 1;
  const maxDistanceMiles = travelConfig?.max_distance_miles || 50;
  
  if (distance <= maxDistanceMiles) {
    const fee = distance * travelFeePerMile;
    return { 
      fee: Math.round(fee), 
      warning: distance > 30 ? "Travel fee applies" : null 
    };
  }
  
  return { 
    fee: Math.round(maxDistanceMiles * travelFeePerMile), 
    warning: "Maximum travel distance exceeded" 
  };
}

// Rate limiters for Stripe account endpoints
const rateLimit = require('express-rate-limit');
const stripeAccountLimiter = rateLimit({
  windowMs: 15 * 60 * 1000, // 15 minutes
  max: 100, // limit each IP to 100 requests per windowMs
  message: 'Too many requests from this IP, please try again later',
  standardHeaders: true,
  legacyHeaders: false,
});

// Authentication middleware using Supabase
const authenticateUser = async (req, res, next) => {
  const token = req.headers.authorization?.split(' ')[1];
  
  if (!token) {
    addLog('warn', 'Authentication failed - no token provided');
    return res.status(401).json({ 
      success: false,
      error: 'Authentication required' 
    });
  }

  try {
    const { data: { user }, error } = await supabase.auth.getUser(token);
    
    if (error || !user) {
      addLog('warn', 'Authentication failed - invalid token', { error });
      return res.status(401).json({ 
        success: false,
        error: 'Invalid authentication token' 
      });
    }

    // Add user info to request
    req.user = user;
    next();
  } catch (error) {
    addLog('error', 'Authentication error', { error: error.message });
    return res.status(401).json({ 
      success: false,
      error: 'Authentication failed' 
    });
  }
};

// Middleware to validate Stripe account ID
const validateStripeAccountId = (req, res, next) => {
  const { accountId } = req.body;
  
  if (!accountId || typeof accountId !== 'string' || accountId.trim().length === 0) {
    addLog('warn', 'Invalid account ID provided', { accountId });
    return res.status(400).json({
      success: false,
      error: 'Invalid account ID provided'
    });
  }
  
  // Sanitize the account ID
  req.body.accountId = accountId.trim();
  next();
};

/**
 * Verify if a Stripe Connected Account is properly set up and active
 * @route POST /api/stripe/verify-account
 * @param {string} accountId - The Stripe account ID to verify
 * @returns {Object} Response indicating if the account is valid with detailed status
 */
app.post('/api/stripe/verify-account',
  stripeAccountLimiter,
  authenticateUser,
  validateStripeAccountId,
  async (req, res) => {
    try {
      const { accountId } = req.body;
      
      // Log the verification attempt with user context
      addLog('info', 'Verifying Stripe account', { 
        accountId,
        userId: req.user.id,
        userEmail: req.user.email
      });
      
      const account = await stripe.accounts.retrieve(accountId);
      
      const isValid = account && 
                     account.details_submitted && 
                     account.payouts_enabled &&
                     (!account.requirements.currently_due || 
                      account.requirements.currently_due.length === 0);
      
      // Enhanced status information
      const status = {
        success: true,
        isValid,
        details: {
          detailsSubmitted: account.details_submitted,
          payoutsEnabled: account.payouts_enabled,
          chargesEnabled: account.charges_enabled,
          pendingRequirements: account.requirements.currently_due || [],
          accountStatus: account.charges_enabled ? 'active' : 'inactive',
          disabledReason: account.requirements.disabled_reason || null
        }
      };
      
      // Log the verification result with enhanced details
      addLog('info', 'Stripe account verification result', {
        accountId,
        userId: req.user.id,
        isValid,
        status: status.details.accountStatus,
        details: status.details
      });
      
      res.json(status);
      
    } catch (error) {
      // Enhanced error logging with user context
      addLog('error', 'Error verifying Stripe account', {
        accountId: req.body.accountId,
        userId: req.user.id,
        error: error.message,
        type: error.type,
        stack: error.stack
      });
      
      // Handle specific Stripe errors
      if (error.type === 'StripeInvalidRequestError') {
        return res.status(400).json({
          success: false,
          error: 'Invalid Stripe account ID',
          isValid: false
        });
      }
      
      if (error.type === 'StripePermissionError') {
        return res.status(403).json({
          success: false,
          error: 'Permission denied to access this Stripe account',
          isValid: false
        });
      }
      
      res.status(500).json({
        success: false,
        error: 'Error verifying account',
        isValid: false
      });
    }
});

/**
 * Delete an incomplete or invalid Stripe Connected Account
 * @route POST /api/stripe/delete-account
 * @param {string} accountId - The Stripe account ID to delete
 * @returns {Object} Response indicating if the deletion was successful
 */
app.post('/api/stripe/delete-account',
  stripeAccountLimiter,
  authenticateUser,
  validateStripeAccountId,
  async (req, res) => {
    try {
      const { accountId } = req.body;
      
      // Log the deletion attempt with user context
      addLog('info', 'Deleting Stripe account', { 
        accountId,
        userId: req.user.id,
        userEmail: req.user.email
      });
      
      // First verify if the account exists and get its status
      const account = await stripe.accounts.retrieve(accountId);
      
      // Enhanced validation for account deletion
      if (account.details_submitted && account.payouts_enabled) {
        const warningMessage = 'Attempted to delete complete Stripe account';
        addLog('warn', warningMessage, { 
          accountId,
          userId: req.user.id,
          accountStatus: account.charges_enabled ? 'active' : 'inactive'
        });
        
        return res.status(403).json({
          success: false,
          error: 'Cannot delete a complete and active account',
          details: {
            accountStatus: account.charges_enabled ? 'active' : 'inactive',
            detailsSubmitted: account.details_submitted,
            payoutsEnabled: account.payouts_enabled
          }
        });
      }
      
      // Proceed with deletion
      await stripe.accounts.del(accountId);
      
      // Log successful deletion with context
      addLog('info', 'Successfully deleted Stripe account', { 
        accountId,
        userId: req.user.id,
        previousStatus: {
          detailsSubmitted: account.details_submitted,
          payoutsEnabled: account.payouts_enabled,
          chargesEnabled: account.charges_enabled
        }
      });
      
      res.json({
        success: true,
        message: 'Account successfully deleted',
        details: {
          accountId,
          deletedAt: new Date().toISOString()
        }
      });
      
    } catch (error) {
      // Enhanced error logging with user context
      addLog('error', 'Error deleting Stripe account', {
        accountId: req.body.accountId,
        userId: req.user.id,
        error: error.message,
        type: error.type,
        stack: error.stack
      });
      
      // Handle specific Stripe errors
      if (error.type === 'StripeInvalidRequestError') {
        return res.status(400).json({
          success: false,
          error: 'Invalid Stripe account ID'
        });
      }
      
      if (error.type === 'StripePermissionError') {
        return res.status(403).json({
          success: false,
          error: 'Permission denied to delete this Stripe account'
        });
      }
      
      res.status(500).json({
        success: false,
        error: 'Error deleting account'
      });
    }
});

// Error handling middleware
app.use((error, req, res, next) => {
  console.error('❌ Unhandled error:', error);
  
  // Log the error with context
  if (logStore && logStore.addLog) {
    logStore.addLog('error', 'Unhandled server error', {
      error: error.message,
      stack: error.stack,
      url: req.url,
      method: req.method,
      userAgent: req.get('User-Agent'),
      ip: req.ip
    });
  }
  
  res.status(500).json({ 
    error: 'Internal server error',
    message: process.env.NODE_ENV === 'development' ? error.message : 'Something went wrong'
  });
});

// 404 handler for unmatched routes
app.use('*', (req, res) => {
  console.log(`❌ 404 - Route not found: ${req.method} ${req.originalUrl}`);
  
  if (logStore && logStore.addLog) {
    logStore.addLog('warn', '404 - Route not found', {
      method: req.method,
      url: req.originalUrl,
      userAgent: req.get('User-Agent'),
      ip: req.ip
    });
  }
  
  res.status(404).json({ 
    error: 'Route not found',
    message: `The requested route ${req.method} ${req.originalUrl} was not found`
  });
});

// Email templates for payment receipts
const customerEmailTemplate = ({ amount, businessName, paymentType, date, customerName }) => {
  const formattedAmount = new Intl.NumberFormat('en-US', {
    style: 'currency',
    currency: 'USD'
  }).format(amount);

  const paymentTypeText = paymentType === 'full' ? 'Full Payment' : 'Down Payment';

  return `
    <!DOCTYPE html>
    <html>
      <head>
        <meta charset="utf-8">
        <meta name="viewport" content="width=device-width, initial-scale=1.0">
        <title>Payment Receipt</title>
        <style>
          body {
            font-family: Arial, sans-serif;
            line-height: 1.6;
            color: #333;
            max-width: 600px;
            margin: 0 auto;
            padding: 20px;
          }
          .header {
            text-align: center;
            margin-bottom: 30px;
          }
          .logo {
            max-width: 150px;
            height: auto;
          }
          .receipt-details {
            background: #f9f9f9;
            border-radius: 8px;
            padding: 20px;
            margin-bottom: 30px;
          }
          .detail-row {
            display: flex;
            justify-content: space-between;
            margin-bottom: 10px;
            border-bottom: 1px solid #eee;
            padding-bottom: 10px;
          }
          .thank-you {
            text-align: center;
            color: #666;
            margin-top: 30px;
          }
        </style>
      </head>
      <body>
        <div class="header">
          <img src="https://i.imgur.com/LBdztzj.png" alt="Bidi Logo" class="logo">
          <h1>Payment Receipt</h1>
        </div>
        
        <div class="receipt-details">
          <div class="detail-row">
            <strong>Paid To:</strong>
            <span>${businessName}</span>
          </div>
          <div class="detail-row">
            <strong>Amount:</strong>
            <span>${formattedAmount}</span>
          </div>
          <div class="detail-row">
            <strong>Payment Type:</strong>
            <span>${paymentTypeText}</span>
          </div>
          <div class="detail-row">
            <strong>Date:</strong>
            <span>${new Date(date).toLocaleString()}</span>
          </div>
        </div>

        <div class="thank-you">
          <p>Thank you for using Bidi! We appreciate your business.</p>
          <p>If you have any questions, please don't hesitate to contact us.</p>
        </div>
      </body>
    </html>
  `;
};

const businessEmailTemplate = ({ amount, paymentType, date, customerName, fees, finalAmount, stripeLoginUrl }) => {
  const formattedAmount = new Intl.NumberFormat('en-US', {
    style: 'currency',
    currency: 'USD'
  }).format(amount);

  const formattedFees = new Intl.NumberFormat('en-US', {
    style: 'currency',
    currency: 'USD'
  }).format(fees);

  const formattedFinalAmount = new Intl.NumberFormat('en-US', {
    style: 'currency',
    currency: 'USD'
  }).format(finalAmount);

  const paymentTypeText = paymentType === 'full' ? 'Full Payment' : 'Down Payment';

  return `
    <!DOCTYPE html>
    <html>
      <head>
        <meta charset="utf-8">
        <meta name="viewport" content="width=device-width, initial-scale=1.0">
        <title>New Payment Received</title>
                  <style>
            body {
              font-family: Arial, sans-serif;
              line-height: 1.6;
              color: #333;
              margin: 0;
              padding: 0;
              -webkit-text-size-adjust: 100%;
              -ms-text-size-adjust: 100%;
            }
            .email-container {
              max-width: 600px;
              margin: 0 auto;
              padding: 20px;
              background-color: #ffffff;
            }
            .header {
              text-align: center;
              padding: 20px 0;
              margin-bottom: 30px;
            }
            .logo {
              max-width: 150px;
              height: auto;
              display: inline-block;
            }
            .payment-details {
              background: #f9f9f9;
              border-radius: 8px;
              padding: 20px;
              margin-bottom: 30px;
              width: 100%;
              box-sizing: border-box;
            }
            .detail-row {
              display: flex;
              justify-content: space-between;
              margin-bottom: 10px;
              border-bottom: 1px solid #eee;
              padding-bottom: 10px;
              flex-wrap: wrap;
            }
            .detail-row strong {
              margin-right: 10px;
            }
            .fee-breakdown {
              background: #fff3cd;
              border: 1px solid #ffeeba;
              border-radius: 4px;
              padding: 15px;
              margin: 20px 0;
              width: 100%;
              box-sizing: border-box;
            }
            .final-amount {
              font-size: 1.2em;
              font-weight: bold;
              color: #28a745;
              text-align: center;
              padding: 15px;
              background: #f8f9fa;
              border-radius: 4px;
              margin: 20px 0;
              width: 100%;
              box-sizing: border-box;
            }
            .button {
              display: inline-block;
              padding: 12px 24px;
              background-color: #635bff;
              color: white !important;
              text-decoration: none;
              border-radius: 5px;
              margin-top: 20px;
              text-align: center;
              font-weight: 500;
            }
            .button-container {
              text-align: center;
              margin: 30px 0;
              color: white;
            }
            @media only screen and (max-width: 480px) {
              .email-container {
                padding: 10px;
              }
              .detail-row {
                flex-direction: column;
              }
              .detail-row strong {
                margin-bottom: 5px;
              }
            }
        </style>
      </head>
              <body>
          <div class="email-container">
            <div class="header">
              <img src="https://i.imgur.com/LBdztzj.png" alt="Bidi Logo" class="logo">
              <h1>New Payment Received!</h1>
            </div>
        
        <div class="payment-details">
          <div class="detail-row">
            <strong>Paid By:</strong>
            <span>${customerName}</span>
          </div>
          <div class="detail-row">
            <strong>Amount Received:</strong>
            <span>${formattedAmount}</span>
          </div>
          <div class="detail-row">
            <strong>Payment Type:</strong>
            <span>${paymentTypeText}</span>
          </div>
          <div class="detail-row">
            <strong>Date:</strong>
            <span>${new Date(date).toLocaleString()}</span>
          </div>
        </div>

        <div class="fee-breakdown">
          <h3 style="margin-top: 0;">Payment Breakdown</h3>
          <div class="detail-row">
            <strong>Total Payment:</strong>
            <span>${formattedAmount}</span>
          </div>
          <div class="detail-row">
            <strong>Bidi Fee (10%):</strong>
            <span>-${formattedFees}</span>
          </div>
        </div>

        <div class="final-amount">
          <div>Amount to be deposited to your account:</div>
          <div style="font-size: 1.4em; margin-top: 10px;">${formattedFinalAmount}</div>
        </div>

                  <div class="button-container">
            <a href="${stripeLoginUrl}" class="button">View in Stripe Dashboard →</a>
          </div>
        </div>
      </body>
    </html>
  `;
};

// Validation middleware for payment receipt request
const validatePaymentReceiptRequest = (req, res, next) => {
  const { customerEmail, businessEmail, amount, paymentType, businessName, date, customerName, connectedAccountId } = req.body;

  // Check required fields
  if (!customerEmail || !businessEmail || !amount || !paymentType || !businessName || !date || !customerName || !connectedAccountId) {
    return res.status(400).json({
      error: 'Missing required fields',
      message: 'Please provide all required fields: customerEmail, businessEmail, amount, paymentType, businessName, date, customerName, connectedAccountId'
    });
  }

  // Validate email formats
  const emailRegex = /^[^\s@]+@[^\s@]+\.[^\s@]+$/;
  if (!emailRegex.test(customerEmail) || !emailRegex.test(businessEmail)) {
    return res.status(400).json({
      error: 'Invalid email format',
      message: 'Please provide valid email addresses'
    });
  }

  // Validate amount
  if (typeof amount !== 'number' || amount <= 0) {
    return res.status(400).json({
      error: 'Invalid amount',
      message: 'Amount must be a positive number'
    });
  }

  // Validate payment type
  if (!['full', 'down'].includes(paymentType)) {
    return res.status(400).json({
      error: 'Invalid payment type',
      message: 'Payment type must be either "full" or "down"'
    });
  }

  // Validate date
  if (isNaN(Date.parse(date))) {
    return res.status(400).json({
      error: 'Invalid date format',
      message: 'Please provide a valid date string'
    });
  }

  next();
};

// Payment receipt email endpoint
app.post('/send-payment-receipts', validatePaymentReceiptRequest, async (req, res) => {
  try {
    const { customerEmail, businessEmail, amount, paymentType, businessName, date, customerName, connectedAccountId } = req.body;

    // Calculate fees and final amount
    const fees = amount * 0.10; // 10% fee
    const finalAmount = amount - fees;

    // Get Stripe login link
    let stripeLoginUrl;
    try {
      const response = await fetch(
        "https://bidi-express.vercel.app/create-login-link",
        {
          method: "POST",
          headers: {
            "Content-Type": "application/json",
          },
          body: JSON.stringify({ accountId: connectedAccountId }),
        }
      );

      if (!response.ok) {
        throw new Error('Failed to create Stripe login link');
      }

      const data = await response.json();
      stripeLoginUrl = data.url;
    } catch (error) {
      console.error('Error creating Stripe login link:', error);
      stripeLoginUrl = 'https://dashboard.stripe.com'; // Fallback URL
    }

    // Log the request
    logStore.addLog('info', 'Sending payment receipt emails', {
      customerEmail,
      businessEmail,
      amount,
      paymentType,
      businessName,
      customerName,
      fees,
      finalAmount
    });

    // Send customer receipt
    await resend.emails.send({
      from: 'receipts@bidi.com',
      to: customerEmail,
      subject: `Payment Receipt for ${businessName}`,
      html: customerEmailTemplate({ amount, businessName, paymentType, date, customerName })
    });

    // Send business notification
    await resend.emails.send({
      from: 'notifications@bidi.com',
      to: businessEmail,
      subject: 'New Payment Received',
      html: businessEmailTemplate({ 
        amount, 
        paymentType, 
        date, 
        customerName,
        fees,
        finalAmount,
        stripeLoginUrl
      })
    });

    // Log success
    logStore.addLog('info', 'Payment receipt emails sent successfully', {
      customerEmail,
      businessEmail
    });

    res.json({ 
      success: true,
      message: 'Payment receipt emails sent successfully'
    });

  } catch (error) {
    // Log error
    logStore.addLog('error', 'Failed to send payment receipt emails', {
      error: error.message,
      stack: error.stack
    });

    console.error('Error sending payment receipt emails:', error);

    res.status(500).json({ 
      error: 'Failed to send emails',
      message: 'An error occurred while sending the payment receipt emails'
    });
  }
});<|MERGE_RESOLUTION|>--- conflicted
+++ resolved
@@ -56,14 +56,10 @@
     const allowedOrigins = [
       'https://www.savewithbidi.com',
       'https://savewithbidi.com',
-<<<<<<< HEAD
       'https://www.bidievents.com',
       'https://bidievents.com',
-      'http://localhost:3000'
-=======
       'http://localhost:3000',
       'https://bidi-express.vercel.app' // Add the Vercel domain
->>>>>>> 3ea59584
     ];
     
     if (allowedOrigins.indexOf(origin) !== -1) {
